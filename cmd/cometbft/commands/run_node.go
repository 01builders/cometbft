package commands

import (
	"fmt"

	"github.com/spf13/cobra"

	"github.com/cometbft/cometbft/crypto"
	"github.com/cometbft/cometbft/crypto/ed25519"
	kt "github.com/cometbft/cometbft/internal/keytypes"
	cmtos "github.com/cometbft/cometbft/internal/os"
	"github.com/cometbft/cometbft/internal/trace"
	nm "github.com/cometbft/cometbft/node"
)

var (
	cliParams nm.CliParams
	keyType   string
)

func genPrivKeyFromFlag() (crypto.PrivKey, error) {
	return kt.GenPrivKey(keyType)
}

// AddNodeFlags exposes some common configuration options on the command-line
// These are exposed for convenience of commands embedding a CometBFT node.
func AddNodeFlags(cmd *cobra.Command) {
	// bind flags
	cmd.Flags().String("moniker", config.Moniker, "node name")

	// priv val flags
	cmd.Flags().String(
		"priv_validator_laddr",
		config.PrivValidatorListenAddr,
		"socket address to listen on for connections from external priv_validator process")

	// node flags
	cmd.Flags().BytesHexVar(
		&cliParams.GenesisHash,
		"genesis_hash",
		[]byte{},
		"optional SHA-256 hash of the genesis file")
	cmd.Flags().Int64("consensus.double_sign_check_height", config.Consensus.DoubleSignCheckHeight,
		"how many blocks to look back to check existence of the node's "+
			"consensus votes before joining consensus")

	// abci flags
	cmd.Flags().String(
		"proxy_app",
		config.ProxyApp,
		"proxy app address, or one of: 'kvstore',"+
			" 'persistent_kvstore' or 'noop' for local testing.")
	cmd.Flags().String("abci", config.ABCI, "specify abci transport (socket | grpc)")

	// rpc flags
	cmd.Flags().String("rpc.laddr", config.RPC.ListenAddress, "RPC listen address. Port required")
	cmd.Flags().Bool("rpc.unsafe", config.RPC.Unsafe, "enabled unsafe rpc methods")
	cmd.Flags().String("rpc.pprof_laddr", config.RPC.PprofListenAddress, "pprof listen address (https://golang.org/pkg/net/http/pprof)")

	// p2p flags
	cmd.Flags().String(
		"p2p.laddr",
		config.P2P.ListenAddress,
		"node listen address. (0.0.0.0:0 means any interface, any port)")
	cmd.Flags().String("p2p.external_address", config.P2P.ExternalAddress, "ip:port address to advertise to peers for them to dial")
	cmd.Flags().String("p2p.seeds", config.P2P.Seeds, "comma-delimited ID@host:port seed nodes")
	cmd.Flags().String("p2p.persistent_peers", config.P2P.PersistentPeers, "comma-delimited ID@host:port persistent peers")
	cmd.Flags().String("p2p.unconditional_peer_ids",
		config.P2P.UnconditionalPeerIDs, "comma-delimited IDs of unconditional peers")
	cmd.Flags().Bool("p2p.pex", config.P2P.PexReactor, "enable/disable Peer-Exchange")
	cmd.Flags().Bool("p2p.seed_mode", config.P2P.SeedMode, "enable/disable seed mode")
	cmd.Flags().String("p2p.private_peer_ids", config.P2P.PrivatePeerIDs, "comma-delimited private peer IDs")

	// consensus flags
	cmd.Flags().Bool(
		"consensus.create_empty_blocks",
		config.Consensus.CreateEmptyBlocks,
		"set this to false to only produce blocks when there are txs or when the AppHash changes")
	cmd.Flags().String(
		"consensus.create_empty_blocks_interval",
		config.Consensus.CreateEmptyBlocksInterval.String(),
		"the possible interval between empty blocks")

	// db flags
	cmd.Flags().String(
		"db_backend",
		config.DBBackend,
		"database backend: goleveldb | cleveldb | boltdb | rocksdb | badgerdb | pebbledb")
	cmd.Flags().String(
		"db_dir",
		config.DBPath,
		"database directory")
<<<<<<< HEAD

	cmd.PersistentFlags().String(
		trace.FlagTracePushConfig,
		config.Instrumentation.TracePushConfig,
		trace.FlagTracePushConfigDescription,
	)

	cmd.PersistentFlags().String(
		trace.FlagTracePullAddress,
		config.Instrumentation.TracePullAddress,
		trace.FlagTracePullAddressDescription,
	)

	cmd.PersistentFlags().String(
		trace.FlagPyroscopeURL,
		config.Instrumentation.PyroscopeURL,
		trace.FlagPyroscopeURLDescription,
	)

	cmd.PersistentFlags().Bool(
		trace.FlagPyroscopeTrace,
		config.Instrumentation.PyroscopeTrace,
		trace.FlagPyroscopeTraceDescription,
	)
=======
>>>>>>> 6807f207
	cmd.Flags().StringVarP(&keyType, "key-type", "k", ed25519.KeyType, fmt.Sprintf("private key type (one of %s)", kt.SupportedKeyTypesStr()))
}

// NewRunNodeCmd returns the command that allows the CLI to start a node.
// It can be used with a custom PrivValidator and in-process ABCI application.
func NewRunNodeCmd(nodeProvider nm.Provider) *cobra.Command {
	cmd := &cobra.Command{
		Use:     "start",
		Aliases: []string{"node", "run"},
		Short:   "Run the CometBFT node",
		RunE: func(_ *cobra.Command, _ []string) error {
			n, err := nodeProvider(config, logger, cliParams, genPrivKeyFromFlag)
			if err != nil {
				return fmt.Errorf("failed to create node: %w", err)
			}

			if err := n.Start(); err != nil {
				return fmt.Errorf("failed to start node: %w", err)
			}

			logger.Info("Started node", "nodeInfo", n.Switch().NodeInfo())

			// Stop upon receiving SIGTERM or CTRL-C.
			cmtos.TrapSignal(logger, func() {
				if n.IsRunning() {
					if err := n.Stop(); err != nil {
						logger.Error("unable to stop the node", "error", err)
					}
				}
			})

			// Run forever.
			select {}
		},
	}

	AddNodeFlags(cmd)
	return cmd
}<|MERGE_RESOLUTION|>--- conflicted
+++ resolved
@@ -90,7 +90,6 @@
 		"db_dir",
 		config.DBPath,
 		"database directory")
-<<<<<<< HEAD
 
 	cmd.PersistentFlags().String(
 		trace.FlagTracePushConfig,
@@ -115,8 +114,7 @@
 		config.Instrumentation.PyroscopeTrace,
 		trace.FlagPyroscopeTraceDescription,
 	)
-=======
->>>>>>> 6807f207
+	cmd.Flags().StringVarP(&keyType, "key-type", "k", ed25519.KeyType, fmt.Sprintf("private key type (one of %s)", kt.SupportedKeyTypesStr()))
 	cmd.Flags().StringVarP(&keyType, "key-type", "k", ed25519.KeyType, fmt.Sprintf("private key type (one of %s)", kt.SupportedKeyTypesStr()))
 }
 
