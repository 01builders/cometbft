package blocksync

import (
	"errors"
	"fmt"
	"math"
	"sync/atomic"
	"time"

	flow "github.com/cometbft/cometbft/libs/flowrate"
	"github.com/cometbft/cometbft/libs/log"
	"github.com/cometbft/cometbft/libs/service"
	cmtsync "github.com/cometbft/cometbft/libs/sync"
	"github.com/cometbft/cometbft/p2p"
	"github.com/cometbft/cometbft/types"
)

/*
eg, L = latency = 0.1s
	P = num peers = 10
	FN = num full nodes
	BS = 1kB block size
	CB = 1 Mbit/s = 128 kB/s
	CB/P = 12.8 kB
	B/S = CB/P/BS = 12.8 blocks/s

	12.8 * 0.1 = 1.28 blocks on conn
*/

const (
	requestIntervalMS         = 2
	maxTotalRequesters        = 600
	maxPendingRequests        = maxTotalRequesters
	maxPendingRequestsPerPeer = 20
	requestRetrySeconds       = 30

	// Minimum recv rate to ensure we're receiving blocks from a peer fast
	// enough. If a peer is not sending us data at at least that rate, we
	// consider them to have timedout and we disconnect.
	//
	// Assuming a DSL connection (not a good choice) 128 Kbps (upload) ~ 15 KB/s,
	// sending data across atlantic ~ 7.5 KB/s.
	minRecvRate = 7680

	// Maximum difference between current and new block's height.
	maxDiffBetweenCurrentAndReceivedBlockHeight = 100
)

var peerTimeout = 15 * time.Second // not const so we can override with tests

/*
	Peers self report their heights when we join the block pool.
	Starting from our latest pool.height, we request blocks
	in sequence from peers that reported higher heights than ours.
	Every so often we ask peers what height they're on so we can keep going.

	Requests are continuously made for blocks of higher heights until
	the limit is reached. If most of the requests have no available peers, and we
	are not at peer limits, we can probably switch to consensus reactor
*/

// BlockPool keeps track of the block sync peers, block requests and block responses.
type BlockPool struct {
	service.BaseService
	startTime time.Time

	mtx cmtsync.Mutex
	// block requests
	requesters map[int64]*bpRequester
	height     int64 // the lowest key in requesters.
	// peers
	peers         map[p2p.ID]*bpPeer
	maxPeerHeight int64 // the biggest reported height

	// atomic
	numPending int32 // number of requests pending assignment or block response

	requestsCh chan<- BlockRequest
	errorsCh   chan<- peerError
}

// NewBlockPool returns a new BlockPool with the height equal to start. Block
// requests and errors will be sent to requestsCh and errorsCh accordingly.
func NewBlockPool(start int64, requestsCh chan<- BlockRequest, errorsCh chan<- peerError) *BlockPool {
	bp := &BlockPool{
		peers: make(map[p2p.ID]*bpPeer),

		requesters: make(map[int64]*bpRequester),
		height:     start,
		numPending: 0,

		requestsCh: requestsCh,
		errorsCh:   errorsCh,
	}
	bp.BaseService = *service.NewBaseService(nil, "BlockPool", bp)
	return bp
}

// OnStart implements service.Service by spawning requesters routine and recording
// pool's start time.
func (pool *BlockPool) OnStart() error {
	go pool.makeRequestersRoutine()
	pool.startTime = time.Now()
	return nil
}

// spawns requesters as needed
func (pool *BlockPool) makeRequestersRoutine() {
	for {
		if !pool.IsRunning() {
			break
		}

		_, numPending, lenRequesters := pool.GetStatus()
		switch {
		case numPending >= maxPendingRequests:
			// sleep for a bit.
			time.Sleep(requestIntervalMS * time.Millisecond)
			// check for timed out peers
			pool.removeTimedoutPeers()
		case lenRequesters >= maxTotalRequesters:
			// sleep for a bit.
			time.Sleep(requestIntervalMS * time.Millisecond)
			// check for timed out peers
			pool.removeTimedoutPeers()
		default:
			// request for more blocks.
			pool.makeNextRequester()
		}
	}
}

func (pool *BlockPool) removeTimedoutPeers() {
	pool.mtx.Lock()
	defer pool.mtx.Unlock()

	for _, peer := range pool.peers {
		if !peer.didTimeout && peer.numPending > 0 {
			curRate := peer.recvMonitor.Status().CurRate
			// curRate can be 0 on start
			if curRate != 0 && curRate < minRecvRate {
				err := errors.New("peer is not sending us data fast enough")
				pool.sendError(err, peer.id)
				pool.Logger.Error("SendTimeout", "peer", peer.id,
					"reason", err,
					"curRate", fmt.Sprintf("%d KB/s", curRate/1024),
					"minRate", fmt.Sprintf("%d KB/s", minRecvRate/1024))
				peer.didTimeout = true
			}
		}
		if peer.didTimeout {
			pool.removePeer(peer.id)
		}
	}
}

// GetStatus returns pool's height, numPending requests and the number of
// requesters.
func (pool *BlockPool) GetStatus() (height int64, numPending int32, lenRequesters int) {
	pool.mtx.Lock()
	defer pool.mtx.Unlock()

	return pool.height, atomic.LoadInt32(&pool.numPending), len(pool.requesters)
}

// IsCaughtUp returns true if this node is caught up, false - otherwise.
// TODO: relax conditions, prevent abuse.
func (pool *BlockPool) IsCaughtUp() bool {
	pool.mtx.Lock()
	defer pool.mtx.Unlock()

	// Need at least 1 peer to be considered caught up.
	if len(pool.peers) == 0 {
		pool.Logger.Debug("Blockpool has no peers")
		return false
	}

	// Some conditions to determine if we're caught up.
	// Ensures we've either received a block or waited some amount of time,
	// and that we're synced to the highest known height.
	// Note we use maxPeerHeight - 1 because to sync block H requires block H+1
	// to verify the LastCommit.
	receivedBlockOrTimedOut := pool.height > 0 || time.Since(pool.startTime) > 5*time.Second
	ourChainIsLongestAmongPeers := pool.maxPeerHeight == 0 || pool.height >= (pool.maxPeerHeight-1)
	isCaughtUp := receivedBlockOrTimedOut && ourChainIsLongestAmongPeers
	return isCaughtUp
}

// PeekTwoBlocks returns blocks at pool.height and pool.height+1. We need to
// see the second block's Commit to validate the first block. So we peek two
// blocks at a time. We return an extended commit, containing vote extensions
// and their associated signatures, as this is critical to consensus in ABCI++
// as we switch from block sync to consensus mode.
//
// The caller will verify the commit.
func (pool *BlockPool) PeekTwoBlocks() (first, second *types.Block, firstExtCommit *types.ExtendedCommit) {
	pool.mtx.Lock()
	defer pool.mtx.Unlock()

	if r := pool.requesters[pool.height]; r != nil {
		first = r.getBlock()
		firstExtCommit = r.getExtendedCommit()
	}
	if r := pool.requesters[pool.height+1]; r != nil {
		second = r.getBlock()
	}
	return
}

// PopRequest pops the first block at pool.height.
// It must have been validated by the second Commit from PeekTwoBlocks.
// TODO(thane): (?) and its corresponding ExtendedCommit.
func (pool *BlockPool) PopRequest() {
	pool.mtx.Lock()
	defer pool.mtx.Unlock()

	if r := pool.requesters[pool.height]; r != nil {
		/*  The block can disappear at any time, due to removePeer().
		if r := pool.requesters[pool.height]; r == nil || r.block == nil {
			PanicSanity("PopRequest() requires a valid block")
		}
		*/
		if err := r.Stop(); err != nil {
			pool.Logger.Error("Error stopping requester", "err", err)
		}
		delete(pool.requesters, pool.height)
		pool.height++
	} else {
		panic(fmt.Sprintf("Expected requester to pop, got nothing at height %v", pool.height))
	}
}

// RedoRequest invalidates the block at pool.height,
// Remove the peer and redo request from others.
// Returns the ID of the removed peer.
func (pool *BlockPool) RedoRequest(height int64) p2p.ID {
	pool.mtx.Lock()
	defer pool.mtx.Unlock()

	request := pool.requesters[height]
	peerID := request.getPeerID()
	if peerID != p2p.ID("") {
		// RemovePeer will redo all requesters associated with this peer.
		pool.removePeer(peerID)
	}
	return peerID
}

// AddBlock validates that the block comes from the peer it was expected from
// and calls the requester to store it.
//
// This requires an extended commit at the same height as the supplied block -
// the block contains the last commit, but we need the latest commit in case we
// need to switch over from block sync to consensus at this height. If the
// height of the extended commit and the height of the block do not match, we
// do not add the block and return an error.
// TODO: ensure that blocks come in order for each peer.
func (pool *BlockPool) AddBlock(peerID p2p.ID, block *types.Block, extCommit *types.ExtendedCommit, blockSize int) error {
	pool.mtx.Lock()
	defer pool.mtx.Unlock()

	if extCommit != nil && block.Height != extCommit.Height {
		return fmt.Errorf("heights don't match, not adding block (block height: %d, commit height: %d)", block.Height, extCommit.Height)
	}

	requester := pool.requesters[block.Height]
	if requester == nil {
		pool.Logger.Info(
			"peer sent us a block we didn't expect",
			"peer",
			peerID,
			"curHeight",
			pool.height,
			"blockHeight",
			block.Height)
		diff := pool.height - block.Height
		if diff < 0 {
			diff *= -1
		}
		if diff > maxDiffBetweenCurrentAndReceivedBlockHeight {
			pool.sendError(errors.New("peer sent us a block we didn't expect with a height too far ahead/behind"), peerID)
		}
		return fmt.Errorf("peer sent us a block we didn't expect (peer: %s, current height: %d, block height: %d)", peerID, pool.height, block.Height)
	}

	if requester.setBlock(block, extCommit, peerID) {
		atomic.AddInt32(&pool.numPending, -1)
		peer := pool.peers[peerID]
		if peer != nil {
			peer.decrPending(blockSize)
		}
	} else {
		err := errors.New("requester is different or block already exists")
		pool.sendError(err, peerID)
		return fmt.Errorf("%w (peer: %s, requester: %s, block height: %d)", err, peerID, requester.getPeerID(), block.Height)
	}

	return nil
}

// MaxPeerHeight returns the highest reported height.
func (pool *BlockPool) MaxPeerHeight() int64 {
	pool.mtx.Lock()
	defer pool.mtx.Unlock()
	return pool.maxPeerHeight
}

// SetPeerRange sets the peer's alleged blockchain base and height.
func (pool *BlockPool) SetPeerRange(peerID p2p.ID, base int64, height int64) {
	pool.mtx.Lock()
	defer pool.mtx.Unlock()

	peer := pool.peers[peerID]
	if peer != nil {
		peer.base = base
		peer.height = height
	} else {
		peer = newBPPeer(pool, peerID, base, height)
		peer.setLogger(pool.Logger.With("peer", peerID))
		pool.peers[peerID] = peer
	}

	if height > pool.maxPeerHeight {
		pool.maxPeerHeight = height
	}
}

// RemovePeer removes the peer with peerID from the pool. If there's no peer
// with peerID, function is a no-op.
func (pool *BlockPool) RemovePeer(peerID p2p.ID) {
	pool.mtx.Lock()
	defer pool.mtx.Unlock()

	pool.removePeer(peerID)
}

func (pool *BlockPool) removePeer(peerID p2p.ID) {
	for _, requester := range pool.requesters {
		if requester.getPeerID() == peerID {
			requester.redo(peerID)
		}
	}

	peer, ok := pool.peers[peerID]
	if ok {
		if peer.timeout != nil {
			peer.timeout.Stop()
		}

		delete(pool.peers, peerID)

		// Find a new peer with the biggest height and update maxPeerHeight if the
		// peer's height was the biggest.
		if peer.height == pool.maxPeerHeight {
			pool.updateMaxPeerHeight()
		}
	}
}

// If no peers are left, maxPeerHeight is set to 0.
func (pool *BlockPool) updateMaxPeerHeight() {
	var max int64
	for _, peer := range pool.peers {
		if peer.height > max {
			max = peer.height
		}
	}
	pool.maxPeerHeight = max
}

// Pick an available peer with the given height available.
// If no peers are available, returns nil.
func (pool *BlockPool) pickIncrAvailablePeer(height int64) *bpPeer {
	pool.mtx.Lock()
	defer pool.mtx.Unlock()

	for _, peer := range pool.peers {
		if peer.didTimeout {
			pool.removePeer(peer.id)
			continue
		}
		if peer.numPending >= maxPendingRequestsPerPeer {
			continue
		}
		if height < peer.base || height > peer.height {
			continue
		}
		peer.incrPending()
		return peer
	}
	return nil
}

func (pool *BlockPool) makeNextRequester() {
	pool.mtx.Lock()
	defer pool.mtx.Unlock()

	nextHeight := pool.height + pool.requestersLen()
	if nextHeight > pool.maxPeerHeight {
		return
	}

	request := newBPRequester(pool, nextHeight)

	pool.requesters[nextHeight] = request
	atomic.AddInt32(&pool.numPending, 1)

	err := request.Start()
	if err != nil {
		request.Logger.Error("Error starting request", "err", err)
	}
}

func (pool *BlockPool) requestersLen() int64 {
	return int64(len(pool.requesters))
}

func (pool *BlockPool) sendRequest(height int64, peerID p2p.ID) {
	if !pool.IsRunning() {
		return
	}
	pool.requestsCh <- BlockRequest{height, peerID}
}

func (pool *BlockPool) sendError(err error, peerID p2p.ID) {
	if !pool.IsRunning() {
		return
	}
	pool.errorsCh <- peerError{err, peerID}
}

// for debugging purposes
//
//nolint:unused
func (pool *BlockPool) debug() string {
	pool.mtx.Lock()
	defer pool.mtx.Unlock()

	str := ""
	nextHeight := pool.height + pool.requestersLen()
	for h := pool.height; h < nextHeight; h++ {
		if pool.requesters[h] == nil {
			str += fmt.Sprintf("H(%v):X ", h)
		} else {
			str += fmt.Sprintf("H(%v):", h)
			str += fmt.Sprintf("B?(%v) ", pool.requesters[h].block != nil)
			str += fmt.Sprintf("C?(%v) ", pool.requesters[h].extCommit != nil)
		}
	}
	return str
}

//-------------------------------------

type bpPeer struct {
	didTimeout  bool
	numPending  int32
	height      int64
	base        int64
	pool        *BlockPool
	id          p2p.ID
	recvMonitor *flow.Monitor

	timeout *time.Timer

	logger log.Logger
}

func newBPPeer(pool *BlockPool, peerID p2p.ID, base int64, height int64) *bpPeer {
	peer := &bpPeer{
		pool:       pool,
		id:         peerID,
		base:       base,
		height:     height,
		numPending: 0,
		logger:     log.NewNopLogger(),
	}
	return peer
}

func (peer *bpPeer) setLogger(l log.Logger) {
	peer.logger = l
}

func (peer *bpPeer) resetMonitor() {
	peer.recvMonitor = flow.New(time.Second, time.Second*40)
	initialValue := float64(minRecvRate) * math.E
	peer.recvMonitor.SetREMA(initialValue)
}

func (peer *bpPeer) resetTimeout() {
	if peer.timeout == nil {
		peer.timeout = time.AfterFunc(peerTimeout, peer.onTimeout)
	} else {
		peer.timeout.Reset(peerTimeout)
	}
}

func (peer *bpPeer) incrPending() {
	if peer.numPending == 0 {
		peer.resetMonitor()
		peer.resetTimeout()
	}
	peer.numPending++
}

func (peer *bpPeer) decrPending(recvSize int) {
	peer.numPending--
	if peer.numPending == 0 {
		peer.timeout.Stop()
	} else {
		peer.recvMonitor.Update(recvSize)
		peer.resetTimeout()
	}
}

func (peer *bpPeer) onTimeout() {
	peer.pool.mtx.Lock()
	defer peer.pool.mtx.Unlock()

	err := errors.New("peer did not send us anything")
	peer.pool.sendError(err, peer.id)
	peer.logger.Error("SendTimeout", "reason", err, "timeout", peerTimeout)
	peer.didTimeout = true
}

//-------------------------------------

type bpRequester struct {
	service.BaseService
	pool       *BlockPool
	height     int64
	gotBlockCh chan struct{}
	redoCh     chan p2p.ID // redo may send multitime, add peerId to identify repeat

<<<<<<< HEAD
	mtx       tmsync.Mutex
	peerID    p2p.ID
	block     *types.Block
	extCommit *types.ExtendedCommit
=======
	mtx    cmtsync.Mutex
	peerID p2p.ID
	block  *types.Block
>>>>>>> c67d2f78
}

func newBPRequester(pool *BlockPool, height int64) *bpRequester {
	bpr := &bpRequester{
		pool:       pool,
		height:     height,
		gotBlockCh: make(chan struct{}, 1),
		redoCh:     make(chan p2p.ID, 1),

		peerID: "",
		block:  nil,
	}
	bpr.BaseService = *service.NewBaseService(nil, "bpRequester", bpr)
	return bpr
}

func (bpr *bpRequester) OnStart() error {
	go bpr.requestRoutine()
	return nil
}

// Returns true if the peer matches and block doesn't already exist.
func (bpr *bpRequester) setBlock(block *types.Block, extCommit *types.ExtendedCommit, peerID p2p.ID) bool {
	bpr.mtx.Lock()
	if bpr.block != nil || bpr.peerID != peerID {
		bpr.mtx.Unlock()
		return false
	}
	bpr.block = block
	bpr.extCommit = extCommit
	bpr.mtx.Unlock()

	select {
	case bpr.gotBlockCh <- struct{}{}:
	default:
	}
	return true
}

func (bpr *bpRequester) getBlock() *types.Block {
	bpr.mtx.Lock()
	defer bpr.mtx.Unlock()
	return bpr.block
}

func (bpr *bpRequester) getExtendedCommit() *types.ExtendedCommit {
	bpr.mtx.Lock()
	defer bpr.mtx.Unlock()
	return bpr.extCommit
}

func (bpr *bpRequester) getPeerID() p2p.ID {
	bpr.mtx.Lock()
	defer bpr.mtx.Unlock()
	return bpr.peerID
}

// This is called from the requestRoutine, upon redo().
func (bpr *bpRequester) reset() {
	bpr.mtx.Lock()
	defer bpr.mtx.Unlock()

	if bpr.block != nil {
		atomic.AddInt32(&bpr.pool.numPending, 1)
	}

	bpr.peerID = ""
	bpr.block = nil
	bpr.extCommit = nil
}

// Tells bpRequester to pick another peer and try again.
// NOTE: Nonblocking, and does nothing if another redo
// was already requested.
func (bpr *bpRequester) redo(peerID p2p.ID) {
	select {
	case bpr.redoCh <- peerID:
	default:
	}
}

// Responsible for making more requests as necessary
// Returns only when a block is found (e.g. AddBlock() is called)
func (bpr *bpRequester) requestRoutine() {
OUTER_LOOP:
	for {
		// Pick a peer to send request to.
		var peer *bpPeer
	PICK_PEER_LOOP:
		for {
			if !bpr.IsRunning() || !bpr.pool.IsRunning() {
				return
			}
			peer = bpr.pool.pickIncrAvailablePeer(bpr.height)
			if peer == nil {
				bpr.Logger.Debug("No peers currently available; will retry shortly", "height", bpr.height)
				time.Sleep(requestIntervalMS * time.Millisecond)
				continue PICK_PEER_LOOP
			}
			break PICK_PEER_LOOP
		}
		bpr.mtx.Lock()
		bpr.peerID = peer.id
		bpr.mtx.Unlock()

		to := time.NewTimer(requestRetrySeconds * time.Second)
		// Send request and wait.
		bpr.pool.sendRequest(bpr.height, peer.id)
	WAIT_LOOP:
		for {
			select {
			case <-bpr.pool.Quit():
				if err := bpr.Stop(); err != nil {
					bpr.Logger.Error("Error stopped requester", "err", err)
				}
				return
			case <-bpr.Quit():
				return
			case <-to.C:
				bpr.Logger.Debug("Retrying block request after timeout", "height", bpr.height, "peer", bpr.peerID)
				// Simulate a redo
				bpr.reset()
				continue OUTER_LOOP
			case peerID := <-bpr.redoCh:
				if peerID == bpr.peerID {
					bpr.reset()
					continue OUTER_LOOP
				} else {
					continue WAIT_LOOP
				}
			case <-bpr.gotBlockCh:
				// We got a block!
				// Continue the for-loop and wait til Quit.
				continue WAIT_LOOP
			}
		}
	}
}

// BlockRequest stores a block request identified by the block Height and the PeerID responsible for
// delivering the block
type BlockRequest struct {
	Height int64
	PeerID p2p.ID
}<|MERGE_RESOLUTION|>--- conflicted
+++ resolved
@@ -533,16 +533,10 @@
 	gotBlockCh chan struct{}
 	redoCh     chan p2p.ID // redo may send multitime, add peerId to identify repeat
 
-<<<<<<< HEAD
-	mtx       tmsync.Mutex
+	mtx       cmtsync.Mutex
 	peerID    p2p.ID
 	block     *types.Block
 	extCommit *types.ExtendedCommit
-=======
-	mtx    cmtsync.Mutex
-	peerID p2p.ID
-	block  *types.Block
->>>>>>> c67d2f78
 }
 
 func newBPRequester(pool *BlockPool, height int64) *bpRequester {
