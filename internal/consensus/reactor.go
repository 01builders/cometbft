package consensus

import (
	"fmt"
	"math/rand"
	"reflect"
	"sync"
	"sync/atomic"
	"time"

	cmtcons "github.com/cometbft/cometbft/api/cometbft/consensus/v1"
	"github.com/cometbft/cometbft/internal/bits"
	cstypes "github.com/cometbft/cometbft/internal/consensus/types"
	cmtevents "github.com/cometbft/cometbft/internal/events"
	cmtrand "github.com/cometbft/cometbft/internal/rand"
	"github.com/cometbft/cometbft/internal/trace"
	"github.com/cometbft/cometbft/internal/trace/schema"
	cmtjson "github.com/cometbft/cometbft/libs/json"
	"github.com/cometbft/cometbft/libs/log"
	cmtsync "github.com/cometbft/cometbft/libs/sync"
	"github.com/cometbft/cometbft/p2p"
	sm "github.com/cometbft/cometbft/state"
	"github.com/cometbft/cometbft/types"
	cmterrors "github.com/cometbft/cometbft/types/errors"
	cmttime "github.com/cometbft/cometbft/types/time"
)

const (
	StateChannel       = byte(0x20)
	DataChannel        = byte(0x21)
	VoteChannel        = byte(0x22)
	VoteSetBitsChannel = byte(0x23)

	maxMsgSize = 1048576 // 1MB; NOTE/TODO: keep in sync with types.PartSet sizes.

	blocksToContributeToBecomeGoodPeer = 10000
	votesToContributeToBecomeGoodPeer  = 10000
)

// -----------------------------------------------------------------------------

// Reactor defines a reactor for the consensus service.
type Reactor struct {
	p2p.BaseReactor // BaseService + p2p.Switch

	conS *State

	waitSync atomic.Bool
	eventBus *types.EventBus

	rsMtx         cmtsync.RWMutex
	rs            *cstypes.RoundState
	initialHeight int64 // under rsMtx

	Metrics     *Metrics
	traceClient trace.Tracer
}

type ReactorOption func(*Reactor)

// NewReactor returns a new Reactor with the given consensusState.
func NewReactor(consensusState *State, waitSync bool, options ...ReactorOption) *Reactor {
	conR := &Reactor{
		conS:          consensusState,
		waitSync:      atomic.Bool{},
		rs:            consensusState.GetRoundState(),
		initialHeight: consensusState.state.InitialHeight,
		Metrics:       NopMetrics(),
<<<<<<< HEAD
		traceClient:   trace.NoOpTracer(),
=======
>>>>>>> 6807f207
	}
	conR.BaseReactor = *p2p.NewBaseReactor("Consensus", conR)
	if waitSync {
		conR.waitSync.Store(true)
	}

	for _, option := range options {
		option(conR)
	}

	return conR
}

// OnStart implements BaseService by subscribing to events, which later will be
// broadcasted to other peers and starting state if we're not in block sync.
func (conR *Reactor) OnStart() error {
	if conR.WaitSync() {
		conR.Logger.Info("Starting reactor in sync mode: consensus protocols will start once sync completes")
	}

	// start routine that computes peer statistics for evaluating peer quality
	go conR.peerStatsRoutine()

	conR.subscribeToBroadcastEvents()
	go conR.updateRoundStateRoutine()

	if !conR.WaitSync() {
		err := conR.conS.Start()
		if err != nil {
			return err
		}
	}

	return nil
}

// OnStop implements BaseService by unsubscribing from events and stopping
// state.
func (conR *Reactor) OnStop() {
	conR.unsubscribeFromBroadcastEvents()
	if err := conR.conS.Stop(); err != nil {
		conR.Logger.Error("Error stopping consensus state", "err", err)
	}
	if !conR.WaitSync() {
		conR.conS.Wait()
	}
}

// SwitchToConsensus switches from block sync or state sync mode to consensus
// mode.
func (conR *Reactor) SwitchToConsensus(state sm.State, skipWAL bool) {
	conR.Logger.Info("SwitchToConsensus")

	// reset the state
	func() {
		// We need to lock, as we are not entering consensus state from State's `handleMsg` or `handleTimeout`
		conR.conS.mtx.Lock()
		defer conR.conS.mtx.Unlock()
		// We have no votes, so reconstruct LastCommit from SeenCommit
		if state.LastBlockHeight > 0 {
			conR.conS.reconstructLastCommit(state)
		}

		// NOTE: The line below causes broadcastNewRoundStepRoutine() to broadcast a
		// NewRoundStepMessage.
		conR.conS.updateToState(state)
	}()

	// stop waiting for syncing to finish
	conR.waitSync.Store(false)

	if skipWAL {
		conR.conS.doWALCatchup = false
	}

	// start the consensus protocol
	err := conR.conS.Start()
	if err != nil {
		panic(fmt.Sprintf(`Failed to start consensus state: %v

conS:
%+v

conR:
%+v`, err, conR.conS, conR))
	}
}

// GetChannels implements Reactor.
func (*Reactor) GetChannels() []*p2p.ChannelDescriptor {
	// TODO optimize
	return []*p2p.ChannelDescriptor{
		{
			ID:                  StateChannel,
			Priority:            6,
			SendQueueCapacity:   100,
			RecvMessageCapacity: maxMsgSize,
			MessageType:         &cmtcons.Message{},
		},
		{
			ID: DataChannel, // maybe split between gossiping current block and catchup stuff
			// once we gossip the whole block there's nothing left to send until next height or round
			Priority:            10,
			SendQueueCapacity:   100,
			RecvBufferCapacity:  50 * 4096,
			RecvMessageCapacity: maxMsgSize,
			MessageType:         &cmtcons.Message{},
		},
		{
			ID:                  VoteChannel,
			Priority:            7,
			SendQueueCapacity:   100,
			RecvBufferCapacity:  100 * 100,
			RecvMessageCapacity: maxMsgSize,
			MessageType:         &cmtcons.Message{},
		},
		{
			ID:                  VoteSetBitsChannel,
			Priority:            1,
			SendQueueCapacity:   2,
			RecvBufferCapacity:  1024,
			RecvMessageCapacity: maxMsgSize,
			MessageType:         &cmtcons.Message{},
		},
	}
}

// InitPeer implements Reactor by creating a state for the peer.
func (conR *Reactor) InitPeer(peer p2p.Peer) p2p.Peer {
	peerState := NewPeerState(peer).SetLogger(conR.Logger)
	peer.Set(types.PeerStateKey, peerState)
	return peer
}

// AddPeer implements Reactor by spawning multiple gossiping goroutines for the
// peer.
func (conR *Reactor) AddPeer(peer p2p.Peer) {
	if !conR.IsRunning() {
		return
	}

	peerState, ok := peer.Get(types.PeerStateKey).(*PeerState)
	if !ok {
		panic(fmt.Sprintf("peer %v has no state", peer))
	}
	// Begin routines for this peer.
	go conR.gossipDataRoutine(peer, peerState)
	go conR.gossipVotesRoutine(peer, peerState)
	go conR.queryMaj23Routine(peer, peerState)

	// Send our state to peer.
	// If we're block_syncing, broadcast a RoundStepMessage later upon SwitchToConsensus().
	if !conR.WaitSync() {
		conR.sendNewRoundStepMessage(peer)
	}
}

// RemovePeer is a noop.
func (conR *Reactor) RemovePeer(p2p.Peer, any) {
	if !conR.IsRunning() {
		return
	}
	// TODO
	// ps, ok := peer.Get(PeerStateKey).(*PeerState)
	// if !ok {
	// 	panic(fmt.Sprintf("Peer %v has no state", peer))
	// }
	// ps.Disconnect()
}

// Receive implements Reactor
// NOTE: We process these messages even when we're block_syncing.
// Messages affect either a peer state or the consensus state.
// Peer state updates can happen in parallel, but processing of
// proposals, block parts, and votes are ordered by the receiveRoutine
// NOTE: blocks on consensus state for proposals, block parts, and votes.
func (conR *Reactor) Receive(e p2p.Envelope) {
	if !conR.IsRunning() {
		conR.Logger.Debug("Receive", "src", e.Src, "chId", e.ChannelID)
		return
	}
	msg, err := MsgFromProto(e.Message)
	if err != nil {
		conR.Logger.Error("Error decoding message", "src", e.Src, "chId", e.ChannelID, "err", err)
		conR.Switch.StopPeerForError(e.Src, err)
		return
	}

	if err = msg.ValidateBasic(); err != nil {
		conR.Logger.Error("Peer sent us invalid msg", "peer", e.Src, "msg", e.Message, "err", err)
		conR.Switch.StopPeerForError(e.Src, err)
		return
	}

	conR.Logger.Debug("Receive", "src", e.Src, "chId", e.ChannelID, "msg", msg)

	// Get peer states
	ps, ok := e.Src.Get(types.PeerStateKey).(*PeerState)
	if !ok {
		panic(fmt.Sprintf("Peer %v has no state", e.Src))
	}

	switch e.ChannelID {
	case StateChannel:
		switch msg := msg.(type) {
		case *NewRoundStepMessage:
			conR.rsMtx.RLock()
<<<<<<< HEAD
			initialHeight := conR.conS.state.InitialHeight
			conR.rsMtx.RUnlock()
			schema.WriteConsensusState(
				conR.traceClient,
				msg.Height,
				msg.Round,
				string(e.Src.ID()),
				schema.ConsensusNewRoundStep,
				schema.Download,
				fmt.Sprintf("%d", msg.Step),
			)
=======
			initialHeight := conR.initialHeight
			conR.rsMtx.RUnlock()
>>>>>>> 6807f207
			if err = msg.ValidateHeight(initialHeight); err != nil {
				conR.Logger.Error("Peer sent us invalid msg", "peer", e.Src, "msg", msg, "err", err)
				conR.Switch.StopPeerForError(e.Src, err)
				return
			}
			ps.ApplyNewRoundStepMessage(msg)
		case *NewValidBlockMessage:
			schema.WriteConsensusState(
				conR.traceClient,
				msg.Height,
				msg.Round,
				string(e.Src.ID()),
				schema.ConsensusNewValidBlock,
				schema.Download,
			)
			ps.ApplyNewValidBlockMessage(msg)
		case *HasVoteMessage:
			schema.WriteConsensusState(
				conR.traceClient,
				msg.Height,
				msg.Round,
				string(e.Src.ID()),
				schema.ConsensusHasVote,
				schema.Download,
				msg.Type.String(),
			)
			ps.ApplyHasVoteMessage(msg)
		case *HasProposalBlockPartMessage:
			ps.ApplyHasProposalBlockPartMessage(msg)
		case *VoteSetMaj23Message:
<<<<<<< HEAD
			height, votes := conR.rs.Height, conR.rs.Votes
			conR.rsMtx.RUnlock()
			schema.WriteConsensusState(
				conR.traceClient,
				msg.Height,
				msg.Round,
				string(e.Src.ID()),
				schema.ConsensusVoteSet23Precommit,
				schema.Download,
			)
=======
			conR.rsMtx.RLock()
			height, votes := conR.rs.Height, conR.rs.Votes
			conR.rsMtx.RUnlock()
>>>>>>> 6807f207
			if height != msg.Height {
				return
			}
			// Peer claims to have a maj23 for some BlockID at H,R,S,
			err := votes.SetPeerMaj23(msg.Round, msg.Type, ps.peer.ID(), msg.BlockID)
			if err != nil {
				conR.Switch.StopPeerForError(e.Src, err)
				return
			}
			// Respond with a VoteSetBitsMessage showing which votes we have.
			// (and consequently shows which we don't have)
			var ourVotes *bits.BitArray
			switch msg.Type {
			case types.PrevoteType:
				ourVotes = votes.Prevotes(msg.Round).BitArrayByBlockID(msg.BlockID)
			case types.PrecommitType:
				ourVotes = votes.Precommits(msg.Round).BitArrayByBlockID(msg.BlockID)
			default:
				panic("Bad VoteSetBitsMessage field Type. Forgot to add a check in ValidateBasic?")
			}
			eMsg := &cmtcons.VoteSetBits{
				Height:  msg.Height,
				Round:   msg.Round,
				Type:    msg.Type,
				BlockID: msg.BlockID.ToProto(),
			}
			if votes := ourVotes.ToProto(); votes != nil {
				eMsg.Votes = *votes
			}
			if e.Src.TrySend(p2p.Envelope{
				ChannelID: VoteSetBitsChannel,
				Message:   eMsg,
			}) {
				schema.WriteConsensusState(
					conR.traceClient,
					msg.Height,
					msg.Round,
					string(e.Src.ID()),
					schema.ConsensusVoteSetBits,
					schema.Download,
					msg.Type.String(),
				)
			}
		default:
			conR.Logger.Error(fmt.Sprintf("Unknown message type %v", reflect.TypeOf(msg)))
		}

	case DataChannel:
		if conR.WaitSync() {
			conR.Logger.Info("Ignoring message received during sync", "msg", msg)
			return
		}
		switch msg := msg.(type) {
		case *ProposalMessage:
			ps.SetHasProposal(msg.Proposal)
			conR.conS.peerMsgQueue <- msgInfo{msg, e.Src.ID(), cmttime.Now()}
			schema.WriteProposal(
				conR.traceClient,
				msg.Proposal.Height,
				msg.Proposal.Round,
				string(e.Src.ID()),
				schema.Download,
			)
		case *ProposalPOLMessage:
			ps.ApplyProposalPOLMessage(msg)
			schema.WriteConsensusState(
				conR.traceClient,
				msg.Height,
				msg.ProposalPOLRound,
				string(e.Src.ID()),
				schema.ConsensusPOL,
				schema.Download,
			)
		case *BlockPartMessage:
			ps.SetHasProposalBlockPart(msg.Height, msg.Round, int(msg.Part.Index))
			conR.Metrics.BlockParts.With("peer_id", string(e.Src.ID())).Add(1)
			schema.WriteBlockPart(conR.traceClient, msg.Height, msg.Round, msg.Part.Index, false, string(e.Src.ID()), schema.Download)
			conR.conS.peerMsgQueue <- msgInfo{msg, e.Src.ID(), time.Time{}}
		default:
			conR.Logger.Error(fmt.Sprintf("Unknown message type %v", reflect.TypeOf(msg)))
		}

	case VoteChannel:
		if conR.WaitSync() {
			conR.Logger.Info("Ignoring message received during sync", "msg", msg)
			return
		}
		switch msg := msg.(type) {
		case *VoteMessage:
			cs := conR.conS
<<<<<<< HEAD
=======

>>>>>>> 6807f207
			conR.rsMtx.RLock()
			height, valSize, lastCommitSize := conR.rs.Height, conR.rs.Validators.Size(), conR.rs.LastCommit.Size()
			conR.rsMtx.RUnlock()
			ps.SetHasVoteFromPeer(msg.Vote, height, valSize, lastCommitSize)

			cs.peerMsgQueue <- msgInfo{msg, e.Src.ID(), time.Time{}}

		default:
			// don't punish (leave room for soft upgrades)
			conR.Logger.Error(fmt.Sprintf("Unknown message type %v", reflect.TypeOf(msg)))
		}

	case VoteSetBitsChannel:
		if conR.WaitSync() {
			conR.Logger.Info("Ignoring message received during sync", "msg", msg)
			return
		}
		switch msg := msg.(type) {
		case *VoteSetBitsMessage:
			conR.rsMtx.RLock()
			height, votes := conR.rs.Height, conR.rs.Votes
			conR.rsMtx.RUnlock()

			if height == msg.Height {
				var ourVotes *bits.BitArray
				switch msg.Type {
				case types.PrevoteType:
					ourVotes = votes.Prevotes(msg.Round).BitArrayByBlockID(msg.BlockID)
				case types.PrecommitType:
					ourVotes = votes.Precommits(msg.Round).BitArrayByBlockID(msg.BlockID)
				default:
					panic("Bad VoteSetBitsMessage field Type. Forgot to add a check in ValidateBasic?")
				}
				ps.ApplyVoteSetBitsMessage(msg, ourVotes)
			} else {
				ps.ApplyVoteSetBitsMessage(msg, nil)
			}
		default:
			// don't punish (leave room for soft upgrades)
			conR.Logger.Error(fmt.Sprintf("Unknown message type %v", reflect.TypeOf(msg)))
		}

	default:
		conR.Logger.Error(fmt.Sprintf("Unknown chId %X", e.ChannelID))
	}
}

// SetEventBus sets event bus.
func (conR *Reactor) SetEventBus(b *types.EventBus) {
	conR.eventBus = b
	conR.conS.SetEventBus(b)
}

// WaitSync returns whether the consensus reactor is waiting for state/block sync.
func (conR *Reactor) WaitSync() bool {
	return conR.waitSync.Load()
}

// --------------------------------------

// subscribeToBroadcastEvents subscribes for new round steps and votes
// using internal pubsub defined on state to broadcast
// them to peers upon receiving.
func (conR *Reactor) subscribeToBroadcastEvents() {
	const subscriber = "consensus-reactor"
	if err := conR.conS.evsw.AddListenerForEvent(subscriber, types.EventNewRoundStep,
		func(data cmtevents.EventData) {
			conR.broadcastNewRoundStepMessage(data.(*cstypes.RoundState))
			conR.updateRoundStateNoCsLock()
		}); err != nil {
		conR.Logger.Error("Error adding listener for events (NewRoundStep)", "err", err)
	}

	if err := conR.conS.evsw.AddListenerForEvent(subscriber, types.EventValidBlock,
		func(data cmtevents.EventData) {
			conR.broadcastNewValidBlockMessage(data.(*cstypes.RoundState))
		}); err != nil {
		conR.Logger.Error("Error adding listener for events (ValidBlock)", "err", err)
	}

	if err := conR.conS.evsw.AddListenerForEvent(subscriber, types.EventVote,
		func(data cmtevents.EventData) {
			conR.broadcastHasVoteMessage(data.(*types.Vote))
			conR.updateRoundStateNoCsLock()
		}); err != nil {
		conR.Logger.Error("Error adding listener for events (Vote)", "err", err)
	}

	if err := conR.conS.evsw.AddListenerForEvent(subscriber, types.EventProposalBlockPart,
		func(data cmtevents.EventData) {
			conR.broadcastHasProposalBlockPartMessage(data.(*BlockPartMessage))
			conR.updateRoundStateNoCsLock()
		}); err != nil {
		conR.Logger.Error("Error adding listener for events (ProposalBlockPart)", "err", err)
	}
}

func (conR *Reactor) unsubscribeFromBroadcastEvents() {
	const subscriber = "consensus-reactor"
	conR.conS.evsw.RemoveListener(subscriber)
}

func (conR *Reactor) broadcastNewRoundStepMessage(rs *cstypes.RoundState) {
	nrsMsg := makeRoundStepMessage(rs)
	go func() {
		conR.Switch.Broadcast(p2p.Envelope{
			ChannelID: StateChannel,
			Message:   nrsMsg,
		})
<<<<<<< HEAD
		schema.WriteConsensusState(
			conR.traceClient,
			rs.Height,
			rs.Round,
			schema.Broadcast,
			schema.ConsensusNewRoundStep,
			schema.Upload,
			fmt.Sprintf("%d", nrsMsg.Step),
		)
=======
>>>>>>> 6807f207
	}()
}

func (conR *Reactor) broadcastNewValidBlockMessage(rs *cstypes.RoundState) {
	psh := rs.ProposalBlockParts.Header()
	csMsg := &cmtcons.NewValidBlock{
		Height:             rs.Height,
		Round:              rs.Round,
		BlockPartSetHeader: psh.ToProto(),
		BlockParts:         rs.ProposalBlockParts.BitArray().ToProto(),
		IsCommit:           rs.Step == cstypes.RoundStepCommit,
	}
	go func() {
		conR.Switch.Broadcast(p2p.Envelope{
			ChannelID: StateChannel,
			Message:   csMsg,
		})
<<<<<<< HEAD
		schema.WriteConsensusState(
			conR.traceClient,
			rs.Height,
			rs.Round,
			schema.Broadcast,
			schema.ConsensusNewValidBlock,
			schema.Upload,
		)
=======
>>>>>>> 6807f207
	}()
}

// Broadcasts HasVoteMessage to peers that care.
func (conR *Reactor) broadcastHasVoteMessage(vote *types.Vote) {
	msg := &cmtcons.HasVote{
		Height: vote.Height,
		Round:  vote.Round,
		Type:   vote.Type,
		Index:  vote.ValidatorIndex,
	}
<<<<<<< HEAD
=======

>>>>>>> 6807f207
	go func() {
		conR.Switch.TryBroadcast(p2p.Envelope{
			ChannelID: StateChannel,
			Message:   msg,
		})
<<<<<<< HEAD
		schema.WriteConsensusState(
			conR.traceClient,
			vote.Height,
			vote.Round,
			schema.Broadcast,
			schema.ConsensusHasVote,
			schema.Upload,
			vote.Type.String(),
		)
	}()

=======
	}()
>>>>>>> 6807f207
	/*
		// TODO: Make this broadcast more selective.
		for _, peer := range conR.Switch.Peers().Copy() {
			ps, ok := peer.Get(PeerStateKey).(*PeerState)
			if !ok {
				panic(fmt.Sprintf("Peer %v has no state", peer))
			}
			prs := ps.GetRoundState()
			if prs.Height == vote.Height {
				// TODO: Also filter on round?
				e := p2p.Envelope{
					ChannelID: StateChannel, struct{ ConsensusMessage }{msg},
					Message: p,
				}
				peer.TrySend(e)
			} else {
				// Height doesn't match
				// TODO: check a field, maybe CatchupCommitRound?
				// TODO: But that requires changing the struct field comment.
			}
		}
	*/
}

// Broadcasts HasProposalBlockPartMessage to peers that care.
func (conR *Reactor) broadcastHasProposalBlockPartMessage(partMsg *BlockPartMessage) {
	msg := &cmtcons.HasProposalBlockPart{
		Height: partMsg.Height,
		Round:  partMsg.Round,
		Index:  int32(partMsg.Part.Index),
	}
	go func() {
		conR.Switch.TryBroadcast(p2p.Envelope{
			ChannelID: StateChannel,
			Message:   msg,
		})
	}()
}

func makeRoundStepMessage(rs *cstypes.RoundState) (nrsMsg *cmtcons.NewRoundStep) {
	nrsMsg = &cmtcons.NewRoundStep{
		Height:                rs.Height,
		Round:                 rs.Round,
		Step:                  uint32(rs.Step),
		SecondsSinceStartTime: int64(cmttime.Since(rs.StartTime).Seconds()),
		LastCommitRound:       rs.LastCommit.GetRound(),
	}
	return nrsMsg
}

func (conR *Reactor) sendNewRoundStepMessage(peer p2p.Peer) {
	rs := conR.getRoundState()
	nrsMsg := makeRoundStepMessage(rs)
	if peer.Send(p2p.Envelope{
		ChannelID: StateChannel,
		Message:   nrsMsg,
	}) {
		schema.WriteConsensusState(
			conR.traceClient,
			rs.Height,
			rs.Round,
			string(peer.ID()),
			schema.ConsensusNewRoundStep,
			schema.Upload,
			fmt.Sprintf("%d", nrsMsg.Step),
		)
	}
}

func (conR *Reactor) updateRoundStateRoutine() {
	t := time.NewTicker(100 * time.Microsecond)
	defer t.Stop()
	for range t.C {
		if !conR.IsRunning() {
			return
		}
		rs := conR.conS.GetRoundState()
		conR.rsMtx.Lock()
		conR.rs = rs
		conR.rsMtx.Unlock()
	}
}

func (conR *Reactor) updateRoundStateNoCsLock() {
	rs := conR.conS.getRoundState()
	conR.rsMtx.Lock()
	conR.rs = rs
	conR.initialHeight = conR.conS.state.InitialHeight
	conR.rsMtx.Unlock()
}

func (conR *Reactor) getRoundState() *cstypes.RoundState {
	conR.rsMtx.Lock()
	defer conR.rsMtx.Unlock()
	return conR.rs
}

// -----------------------------------------------------------------------------
// Reactor gossip routines and helpers

func (conR *Reactor) gossipDataRoutine(peer p2p.Peer, ps *PeerState) {
	logger := conR.Logger.With("peer", peer)
	rng := cmtrand.NewStdlibRand()

OUTER_LOOP:
	for {
		// Manage disconnects from self or peer.
		if !peer.IsRunning() || !conR.IsRunning() {
			return
		}

		// sleep random amount to give reactor a chance to receive HasProposalBlockPart messages
		// so we can reduce the amount of redundant block parts we send
		if conR.conS.config.PeerGossipIntraloopSleepDuration > 0 {
			// the config sets an upper bound for how long we sleep.
			randDuration := rng.Int63n(int64(conR.conS.config.PeerGossipIntraloopSleepDuration))
			time.Sleep(time.Duration(randDuration))
		}

		rs := conR.getRoundState()
		prs := ps.GetRoundState()

		// --------------------
		// Send block part?
		// (Note these can match on hash so round doesn't matter)
		// --------------------

		if part, continueLoop := pickPartToSend(logger, conR.conS.blockStore, rs, ps, prs, rng); part != nil {
			// part is not nil: we either succeed in sending it,
			// or we were instructed not to sleep (busy-waiting)
			if ps.SendPartSetHasPart(part, prs) || continueLoop {
				continue OUTER_LOOP
			}
		} else if continueLoop {
			// part is nil but we don't want to sleep (busy-waiting)
			continue OUTER_LOOP
		}

		// --------------------
		// Send proposal?
		// (If height and round match, and we have a proposal and they don't)
		// --------------------

		heightRoundMatch := (rs.Height == prs.Height) && (rs.Round == prs.Round)
		proposalToSend := rs.Proposal != nil && !prs.Proposal

		if heightRoundMatch && proposalToSend {
			ps.SendProposalSetHasProposal(logger, rs, prs)
			continue OUTER_LOOP
		}

		// Nothing to do. Sleep.
		time.Sleep(conR.conS.config.PeerGossipSleepDuration)
	}
}

func (conR *Reactor) gossipVotesRoutine(peer p2p.Peer, ps *PeerState) {
	logger := conR.Logger.With("peer", peer)
	rng := cmtrand.NewStdlibRand()

	// Simple hack to throttle logs upon sleep.
	sleeping := 0

OUTER_LOOP:
	for {
		// Manage disconnects from self or peer.
		if !peer.IsRunning() || !conR.IsRunning() {
			return
		}

		// sleep random amount to give reactor a chance to receive HasVote messages
		// so we can reduce the amount of redundant votes we send
		if conR.conS.config.PeerGossipIntraloopSleepDuration > 0 {
			// the config sets an upper bound for how long we sleep.
			randDuration := rng.Int63n(int64(conR.conS.config.PeerGossipIntraloopSleepDuration))
			time.Sleep(time.Duration(randDuration))
		}

		rs := conR.getRoundState()
		prs := ps.GetRoundState()

		switch sleeping {
		case 1: // First sleep
			sleeping = 2
		case 2: // No more sleep
			sleeping = 0
		}

		// logger.Debug("gossipVotesRoutine", "rsHeight", rs.Height, "rsRound", rs.Round,
		// "prsHeight", prs.Height, "prsRound", prs.Round, "prsStep", prs.Step)

		if vote := pickVoteToSend(logger, conR.conS, rs, ps, prs, rng); vote != nil {
			if ps.sendVoteSetHasVote(vote) {
				continue OUTER_LOOP
			}
			logger.Debug("Failed to send vote to peer",
				"height", prs.Height,
				"vote", vote,
			)
		}

		if sleeping == 0 {
			// We sent nothing. Sleep...
			sleeping = 1
			logger.Debug("No votes to send, sleeping", "rs.Height", rs.Height, "prs.Height", prs.Height,
				"localPV", rs.Votes.Prevotes(rs.Round).BitArray(), "peerPV", prs.Prevotes,
				"localPC", rs.Votes.Precommits(rs.Round).BitArray(), "peerPC", prs.Precommits)
		} else if sleeping == 2 {
			// Continued sleep...
			sleeping = 1
		}

		time.Sleep(conR.conS.config.PeerGossipSleepDuration)
	}
}

// NOTE: `queryMaj23Routine` has a simple crude design since it only comes
// into play for liveness when there's a signature DDoS attack happening.
func (conR *Reactor) queryMaj23Routine(peer p2p.Peer, ps *PeerState) {
OUTER_LOOP:
	for {
		// Manage disconnects from self or peer.
		if !peer.IsRunning() || !conR.IsRunning() {
			return
		}

		// Maybe send Height/Round/Prevotes
		{
			rs := conR.getRoundState()
			prs := ps.GetRoundState()
			if rs.Height == prs.Height {
				if maj23, ok := rs.Votes.Prevotes(prs.Round).TwoThirdsMajority(); ok {
					if peer.TrySend(p2p.Envelope{
						ChannelID: StateChannel,
						Message: &cmtcons.VoteSetMaj23{
							Height:  prs.Height,
							Round:   prs.Round,
							Type:    types.PrevoteType,
							BlockID: maj23.ToProto(),
						},
					}) {
						schema.WriteConsensusState(
							conR.traceClient,
							rs.Height,
							rs.Round,
							string(peer.ID()),
							schema.ConsensusVoteSet23Prevote,
							schema.Upload,
						)
					}
					time.Sleep(conR.conS.config.PeerQueryMaj23SleepDuration)
				}
			}
		}

		// Maybe send Height/Round/Precommits
		{
			rs := conR.getRoundState()
			prs := ps.GetRoundState()
			if rs.Height == prs.Height {
				if maj23, ok := rs.Votes.Precommits(prs.Round).TwoThirdsMajority(); ok {
					if peer.TrySend(p2p.Envelope{
						ChannelID: StateChannel,
						Message: &cmtcons.VoteSetMaj23{
							Height:  prs.Height,
							Round:   prs.Round,
							Type:    types.PrecommitType,
							BlockID: maj23.ToProto(),
						},
					}) {
						schema.WriteConsensusState(
							conR.traceClient,
							rs.Height,
							rs.Round,
							string(peer.ID()),
							schema.ConsensusVoteSet23Precommit,
							schema.Upload,
						)
					}
					time.Sleep(conR.conS.config.PeerQueryMaj23SleepDuration)
				}
			}
		}

		// Maybe send Height/Round/ProposalPOL
		{
			rs := conR.getRoundState()
			prs := ps.GetRoundState()
			if rs.Height == prs.Height && prs.ProposalPOLRound >= 0 {
				if maj23, ok := rs.Votes.Prevotes(prs.ProposalPOLRound).TwoThirdsMajority(); ok {
					if peer.TrySend(p2p.Envelope{
						ChannelID: StateChannel,
						Message: &cmtcons.VoteSetMaj23{
							Height:  prs.Height,
							Round:   prs.ProposalPOLRound,
							Type:    types.PrevoteType,
							BlockID: maj23.ToProto(),
						},
					}) {
						schema.WriteConsensusState(
							conR.traceClient,
							rs.Height,
							rs.Round,
							string(peer.ID()),
							schema.ConsensusPOL,
							schema.Upload,
						)
					}
					time.Sleep(conR.conS.config.PeerQueryMaj23SleepDuration)
				}
			}
		}

		// Little point sending LastCommitRound/LastCommit,
		// These are fleeting and non-blocking.

		// Maybe send Height/CatchupCommitRound/CatchupCommit.
		{
			prs := ps.GetRoundState()
			if prs.CatchupCommitRound != -1 && prs.Height > 0 && prs.Height <= conR.conS.blockStore.Height() &&
				prs.Height >= conR.conS.blockStore.Base() {
				if commit := conR.conS.LoadCommit(prs.Height); commit != nil {
					if peer.TrySend(p2p.Envelope{
						ChannelID: StateChannel,
						Message: &cmtcons.VoteSetMaj23{
							Height:  prs.Height,
							Round:   commit.Round,
							Type:    types.PrecommitType,
							BlockID: commit.BlockID.ToProto(),
						},
					}) {
						schema.WriteConsensusState(
							conR.traceClient,
							prs.Height,
							prs.Round,
							string(peer.ID()),
							schema.ConsensusVoteSet23Precommit,
							schema.Upload,
						)
					}
					time.Sleep(conR.conS.config.PeerQueryMaj23SleepDuration)
				}
			}
		}

		time.Sleep(conR.conS.config.PeerQueryMaj23SleepDuration)

		continue OUTER_LOOP
	}
}

// pick a block part to send if the peer has the same part set header as us or if they're catching up and we have the block.
// returns the part and a bool that signals whether to continue to the loop (true) or to sleep.
// NOTE there is one case where we don't return a part but continue the loop (ie. we return (nil, true)).
func pickPartToSend(
	logger log.Logger,
	blockStore sm.BlockStore,
	rs *cstypes.RoundState,
	ps *PeerState,
	prs *cstypes.PeerRoundState,
	rng *rand.Rand,
) (*types.Part, bool) {
	// If peer has same part set header as us, send block parts
	if rs.ProposalBlockParts.HasHeader(prs.ProposalBlockPartSetHeader) {
		if index, ok := rs.ProposalBlockParts.BitArray().Sub(prs.ProposalBlockParts.Copy()).PickRandom(rng); ok {
			part := rs.ProposalBlockParts.GetPart(index)
			// If sending this part fails, restart the OUTER_LOOP (busy-waiting).
			return part, true
		}
	}

	// If the peer is on a previous height that we have, help catch up.
	blockStoreBase := blockStore.Base()
	if blockStoreBase > 0 &&
		0 < prs.Height && prs.Height < rs.Height &&
		prs.Height >= blockStoreBase {
		heightLogger := logger.With("height", prs.Height)

		// if we never received the commit message from the peer, the block parts won't be initialized
		if prs.ProposalBlockParts == nil {
			blockMeta := blockStore.LoadBlockMeta(prs.Height)
			if blockMeta == nil {
				heightLogger.Error("Failed to load block meta",
					"blockstoreBase", blockStoreBase, "blockstoreHeight", blockStore.Height())
				return nil, false
			}
			ps.InitProposalBlockParts(blockMeta.BlockID.PartSetHeader)
			// continue the loop since prs is a copy and not affected by this initialization
			return nil, true // continue OUTER_LOOP
		}

		part := pickPartForCatchup(heightLogger, rs, prs, blockStore, rng)
		if part != nil {
			// If sending this part fails, do not restart the OUTER_LOOP and sleep.
			return part, false
		}
	}

	return nil, false
}

func pickPartForCatchup(
	logger log.Logger,
	rs *cstypes.RoundState,
	prs *cstypes.PeerRoundState,
	blockStore sm.BlockStore,
	rng *rand.Rand,
) *types.Part {
	index, ok := prs.ProposalBlockParts.Not().PickRandom(rng)
	if !ok {
		return nil
	}
	// Ensure that the peer's PartSetHeader is correct
	blockMeta := blockStore.LoadBlockMeta(prs.Height)
	if blockMeta == nil {
		logger.Error("Failed to load block meta", "ourHeight", rs.Height,
			"blockstoreBase", blockStore.Base(), "blockstoreHeight", blockStore.Height())
		return nil
	} else if !blockMeta.BlockID.PartSetHeader.Equals(prs.ProposalBlockPartSetHeader) {
		logger.Info("Peer ProposalBlockPartSetHeader mismatch, sleeping",
			"blockPartSetHeader", blockMeta.BlockID.PartSetHeader, "peerBlockPartSetHeader", prs.ProposalBlockPartSetHeader)
		return nil
	}
	// Load the part
	part := blockStore.LoadBlockPart(prs.Height, index)
	if part == nil {
		logger.Error("Could not load part", "index", index,
			"blockPartSetHeader", blockMeta.BlockID.PartSetHeader, "peerBlockPartSetHeader", prs.ProposalBlockPartSetHeader)
		return nil
	}
	return part
}

func pickVoteToSend(
	logger log.Logger,
	conS *State,
	rs *cstypes.RoundState,
	ps *PeerState,
	prs *cstypes.PeerRoundState,
	rng *rand.Rand,
) *types.Vote {
	// If height matches, then send LastCommit, Prevotes, Precommits.
	if rs.Height == prs.Height {
		heightLogger := logger.With("height", prs.Height)
		return pickVoteCurrentHeight(heightLogger, rs, prs, ps, rng)
	}

	// Special catchup logic.
	// If peer is lagging by height 1, send LastCommit.
	if prs.Height != 0 && rs.Height == prs.Height+1 {
		if vote := ps.PickVoteToSend(rs.LastCommit, rng); vote != nil {
			logger.Debug("Picked rs.LastCommit to send", "height", prs.Height)
			return vote
		}
	}

	// Catchup logic
	// If peer is lagging by more than 1, send Commit.
	blockStoreBase := conS.blockStore.Base()
	if blockStoreBase > 0 && prs.Height != 0 && rs.Height >= prs.Height+2 && prs.Height >= blockStoreBase {
		// Load the block's extended commit for prs.Height,
		// which contains precommit signatures for prs.Height.
		var ec *types.ExtendedCommit
		var veEnabled bool
		func() {
			conS.mtx.RLock()
			defer conS.mtx.RUnlock()
			veEnabled = conS.state.ConsensusParams.Feature.VoteExtensionsEnabled(prs.Height)
		}()
		if veEnabled {
			ec = conS.blockStore.LoadBlockExtendedCommit(prs.Height)
		} else {
			c := conS.blockStore.LoadBlockCommit(prs.Height)
			if c == nil {
				return nil
			}
			ec = c.WrappedExtendedCommit()
		}
		if ec == nil {
			return nil
		}

		if vote := ps.PickVoteToSend(ec, rng); vote != nil {
			logger.Debug("Picked Catchup commit to send", "height", prs.Height)
			return vote
		}
	}
	return nil
}

func pickVoteCurrentHeight(
	logger log.Logger,
	rs *cstypes.RoundState,
	prs *cstypes.PeerRoundState,
	ps *PeerState,
	rng *rand.Rand,
) *types.Vote {
	// If there are lastCommits to send...
	if prs.Step == cstypes.RoundStepNewHeight {
		if vote := ps.PickVoteToSend(rs.LastCommit, rng); vote != nil {
			logger.Debug("Picked rs.LastCommit to send")
			return vote
		}
	}
	// If there are POL prevotes to send...
	if prs.Step <= cstypes.RoundStepPropose && prs.Round != -1 && prs.Round <= rs.Round && prs.ProposalPOLRound != -1 {
		if polPrevotes := rs.Votes.Prevotes(prs.ProposalPOLRound); polPrevotes != nil {
			if vote := ps.PickVoteToSend(polPrevotes, rng); vote != nil {
				logger.Debug("Picked rs.Prevotes(prs.ProposalPOLRound) to send",
					"round", prs.ProposalPOLRound)
				return vote
			}
		}
	}
	// If there are prevotes to send...
	if prs.Step <= cstypes.RoundStepPrevoteWait && prs.Round != -1 && prs.Round <= rs.Round {
		if vote := ps.PickVoteToSend(rs.Votes.Prevotes(prs.Round), rng); vote != nil {
			logger.Debug("Picked rs.Prevotes(prs.Round) to send", "round", prs.Round)
			return vote
		}
	}
	// If there are precommits to send...
	if prs.Step <= cstypes.RoundStepPrecommitWait && prs.Round != -1 && prs.Round <= rs.Round {
		if vote := ps.PickVoteToSend(rs.Votes.Precommits(prs.Round), rng); vote != nil {
			logger.Debug("Picked rs.Precommits(prs.Round) to send", "round", prs.Round)
			return vote
		}
	}
	// If there are prevotes to send...Needed because of validBlock mechanism
	if prs.Round != -1 && prs.Round <= rs.Round {
		if vote := ps.PickVoteToSend(rs.Votes.Prevotes(prs.Round), rng); vote != nil {
			logger.Debug("Picked rs.Prevotes(prs.Round) to send", "round", prs.Round)
			return vote
		}
	}
	// If there are POLPrevotes to send...
	if prs.ProposalPOLRound != -1 {
		if polPrevotes := rs.Votes.Prevotes(prs.ProposalPOLRound); polPrevotes != nil {
			if vote := ps.PickVoteToSend(polPrevotes, rng); vote != nil {
				logger.Debug("Picked rs.Prevotes(prs.ProposalPOLRound) to send",
					"round", prs.ProposalPOLRound)
				return vote
			}
		}
	}

	return nil
}

// -----------------------------------------------------------------------------

func (conR *Reactor) peerStatsRoutine() {
	for {
		if !conR.IsRunning() {
			conR.Logger.Info("Stopping peerStatsRoutine")
			return
		}

		select {
		case msg := <-conR.conS.statsMsgQueue:
			// Get peer
			peer := conR.Switch.Peers().Get(msg.PeerID)
			if peer == nil {
				conR.Logger.Debug("Attempt to update stats for non-existent peer",
					"peer", msg.PeerID)
				continue
			}
			// Get peer state
			ps, ok := peer.Get(types.PeerStateKey).(*PeerState)
			if !ok {
				panic(fmt.Sprintf("Peer %v has no state", peer))
			}
			switch msg.Msg.(type) {
			case *VoteMessage:
				if numVotes := ps.RecordVote(); numVotes%votesToContributeToBecomeGoodPeer == 0 {
					conR.Switch.MarkPeerAsGood(peer)
				}
			case *BlockPartMessage:
				if numParts := ps.RecordBlockPart(); numParts%blocksToContributeToBecomeGoodPeer == 0 {
					conR.Switch.MarkPeerAsGood(peer)
				}
			}
		case <-conR.conS.Quit():
			return

		case <-conR.Quit():
			return
		}
	}
}

// String returns a string representation of the Reactor.
// NOTE: For now, it is just a hard-coded string to avoid accessing unprotected shared variables.
// TODO: improve!
func (*Reactor) String() string {
	// better not to access shared variables
	return "ConsensusReactor" // conR.StringIndented("")
}

// StringIndented returns an indented string representation of the Reactor.
func (conR *Reactor) StringIndented(indent string) string {
	s := "ConsensusReactor{\n"
	s += indent + "  " + conR.conS.StringIndented(indent+"  ") + "\n"
	conR.Switch.Peers().ForEach(func(peer p2p.Peer) {
		ps, ok := peer.Get(types.PeerStateKey).(*PeerState)
		if !ok {
			panic(fmt.Sprintf("Peer %v has no state", peer))
		}
		s += indent + "  " + ps.StringIndented(indent+"  ") + "\n"
	})
	s += indent + "}"
	return s
}

// ReactorMetrics sets the metrics.
func ReactorMetrics(metrics *Metrics) ReactorOption {
	return func(conR *Reactor) { conR.Metrics = metrics }
}

func ReactorTracing(traceClient trace.Tracer) ReactorOption {
	return func(conR *Reactor) { conR.traceClient = traceClient }
}

// -----------------------------------------------------------------------------

// PeerState contains the known state of a peer, including its connection and
// threadsafe access to its PeerRoundState.
// NOTE: THIS GETS DUMPED WITH rpc/core/consensus.go.
// Be mindful of what you Expose.
type PeerState struct {
	peer   p2p.Peer
	logger log.Logger

	mtx   sync.Mutex             // NOTE: Modify below using setters, never directly.
	PRS   cstypes.PeerRoundState `json:"round_state"` // Exposed.
	Stats *peerStateStats        `json:"stats"`       // Exposed.
}

// peerStateStats holds internal statistics for a peer.
type peerStateStats struct {
	Votes      int `json:"votes"`
	BlockParts int `json:"block_parts"`
}

func (pss peerStateStats) String() string {
	return fmt.Sprintf("peerStateStats{votes: %d, blockParts: %d}",
		pss.Votes, pss.BlockParts)
}

// NewPeerState returns a new PeerState for the given Peer.
func NewPeerState(peer p2p.Peer) *PeerState {
	return &PeerState{
		peer:   peer,
		logger: log.NewNopLogger(),
		PRS: cstypes.PeerRoundState{
			Round:              -1,
			ProposalPOLRound:   -1,
			LastCommitRound:    -1,
			CatchupCommitRound: -1,
		},
		Stats: &peerStateStats{},
	}
}

// SetLogger allows to set a logger on the peer state. Returns the peer state
// itself.
func (ps *PeerState) SetLogger(logger log.Logger) *PeerState {
	ps.logger = logger
	return ps
}

// GetRoundState returns an shallow copy of the PeerRoundState.
// There's no point in mutating it since it won't change PeerState.
func (ps *PeerState) GetRoundState() *cstypes.PeerRoundState {
	ps.mtx.Lock()
	defer ps.mtx.Unlock()

	prs := ps.PRS // copy
	return &prs
}

// MarshalJSON implements the json.Marshaler interface.
func (ps *PeerState) MarshalJSON() ([]byte, error) {
	ps.mtx.Lock()
	defer ps.mtx.Unlock()

	type jsonPeerState PeerState
	return cmtjson.Marshal((*jsonPeerState)(ps))
}

// GetHeight returns an atomic snapshot of the PeerRoundState's height
// used by the mempool to ensure peers are caught up before broadcasting new txs.
func (ps *PeerState) GetHeight() int64 {
	ps.mtx.Lock()
	defer ps.mtx.Unlock()
	return ps.PRS.Height
}

// SetHasProposal sets the given proposal as known for the peer.
func (ps *PeerState) SetHasProposal(proposal *types.Proposal) {
	ps.mtx.Lock()
	defer ps.mtx.Unlock()

	if ps.PRS.Height != proposal.Height || ps.PRS.Round != proposal.Round {
		return
	}

	if ps.PRS.Proposal {
		return
	}

	ps.PRS.Proposal = true

	// ps.PRS.ProposalBlockParts is set due to NewValidBlockMessage
	if ps.PRS.ProposalBlockParts != nil {
		return
	}

	ps.PRS.ProposalBlockPartSetHeader = proposal.BlockID.PartSetHeader
	ps.PRS.ProposalBlockParts = bits.NewBitArray(int(proposal.BlockID.PartSetHeader.Total))
	ps.PRS.ProposalPOLRound = proposal.POLRound
	ps.PRS.ProposalPOL = nil // Nil until ProposalPOLMessage received.
}

// InitProposalBlockParts initializes the peer's proposal block parts header and bit array.
func (ps *PeerState) InitProposalBlockParts(partSetHeader types.PartSetHeader) {
	ps.mtx.Lock()
	defer ps.mtx.Unlock()

	if ps.PRS.ProposalBlockParts != nil {
		return
	}

	ps.PRS.ProposalBlockPartSetHeader = partSetHeader
	ps.PRS.ProposalBlockParts = bits.NewBitArray(int(partSetHeader.Total))
}

// SetHasProposalBlockPart sets the given block part index as known for the peer.
func (ps *PeerState) SetHasProposalBlockPart(height int64, round int32, index int) {
	ps.mtx.Lock()
	defer ps.mtx.Unlock()

	ps.setHasProposalBlockPart(height, round, index)
}

func (ps *PeerState) setHasProposalBlockPart(height int64, round int32, index int) {
	ps.logger.Debug("setHasProposalBlockPart",
		"peerH/R",
		log.NewLazySprintf("%d/%d", ps.PRS.Height, ps.PRS.Round),
		"H/R",
		log.NewLazySprintf("%d/%d", height, round),
		"index", index)

	if ps.PRS.Height != height || ps.PRS.Round != round {
		return
	}

	ps.PRS.ProposalBlockParts.SetIndex(index, true)
}

// SendPartSetHasPart sends the part to the peer.
// Returns true and marks the peer as having the part if the part was sent.
func (ps *PeerState) SendPartSetHasPart(part *types.Part, prs *cstypes.PeerRoundState) bool {
	// Send the part
	ps.logger.Debug("Sending block part", "height", prs.Height, "round", prs.Round, "index", part.Index)
	pp, err := part.ToProto()
	if err != nil {
		// NOTE: only returns error if part is nil, which it should never be by here
		ps.logger.Error("Could not convert part to proto", "index", part.Index, "error", err)
		return false
	}
	if ps.peer.Send(p2p.Envelope{
		ChannelID: DataChannel,
		Message: &cmtcons.BlockPart{
			Height: prs.Height, // Not our height, so it doesn't matter.
			Round:  prs.Round,  // Not our height, so it doesn't matter.
			Part:   *pp,
		},
	}) {
		ps.SetHasProposalBlockPart(prs.Height, prs.Round, int(part.Index))
		return true
	}
	ps.logger.Debug("Sending block part failed")
	return false
}

// SendProposalSetHasProposal sends the Proposal (and ProposalPOL if there is one) to the peer.
// If successful, it marks the peer as having the proposal.
func (ps *PeerState) SendProposalSetHasProposal(
	logger log.Logger,
	rs *cstypes.RoundState,
	prs *cstypes.PeerRoundState,
) {
	// Proposal: share the proposal metadata with peer.
	logger.Debug("Sending proposal", "height", prs.Height, "round", prs.Round)
	if ps.peer.Send(p2p.Envelope{
		ChannelID: DataChannel,
		Message:   &cmtcons.Proposal{Proposal: *rs.Proposal.ToProto()},
	}) {
		// NOTE[ZM]: A peer might have received different proposal msg so this Proposal msg will be rejected!
		ps.SetHasProposal(rs.Proposal)
	}

	// ProposalPOL: lets peer know which POL votes we have so far.
	// Peer must receive ProposalMessage first.
	// rs.Proposal was validated, so rs.Proposal.POLRound <= rs.Round,
	// so we definitely have rs.Votes.Prevotes(rs.Proposal.POLRound).
	if 0 <= rs.Proposal.POLRound {
		logger.Debug("Sending POL", "height", prs.Height, "round", prs.Round)
		ps.peer.Send(p2p.Envelope{
			ChannelID: DataChannel,
			Message: &cmtcons.ProposalPOL{
				Height:           rs.Height,
				ProposalPolRound: rs.Proposal.POLRound,
				ProposalPol:      *rs.Votes.Prevotes(rs.Proposal.POLRound).BitArray().ToProto(),
			},
		})
	}
}

// sendVoteSetHasVote sends the vote to the peer.
// Returns true and marks the peer as having the vote if the vote was sent.
func (ps *PeerState) sendVoteSetHasVote(vote *types.Vote) bool {
	ps.logger.Debug("Sending vote message", "ps", ps, "vote", vote)
	if ps.peer.Send(p2p.Envelope{
		ChannelID: VoteChannel,
		Message: &cmtcons.Vote{
			Vote: vote.ToProto(),
		},
	}) {
		ps.SetHasVote(vote)
		return true
	}
	return false
}

// PickVoteToSend picks a vote to send to the peer.
// Returns true if a vote was picked.
// NOTE: `votes` must be the correct Size() for the Height().
func (ps *PeerState) PickVoteToSend(votes types.VoteSetReader, rng *rand.Rand) *types.Vote {
	ps.mtx.Lock()
	defer ps.mtx.Unlock()

	if votes.Size() == 0 {
		return nil
	}

	height, round, votesType, size := votes.GetHeight(), votes.GetRound(), types.SignedMsgType(votes.Type()), votes.Size()

	// Lazily set data using 'votes'.
	if votes.IsCommit() {
		ps.ensureCatchupCommitRound(height, round, size)
	}
	ps.ensureVoteBitArrays(height, size)

	psVotes := ps.getVoteBitArray(height, round, votesType)
	if psVotes == nil {
		return nil // Not something worth sending
	}
	if index, ok := votes.BitArray().Sub(psVotes).PickRandom(rng); ok {
		vote := votes.GetByIndex(int32(index))
		if vote == nil {
			ps.logger.Error("votes.GetByIndex returned nil", "votes", votes, "index", index)
		}
		return vote
	}
	return nil
}

func (ps *PeerState) getVoteBitArray(height int64, round int32, votesType types.SignedMsgType) *bits.BitArray {
	if !types.IsVoteTypeValid(votesType) {
		return nil
	}

	if ps.PRS.Height == height {
		if ps.PRS.Round == round {
			switch votesType {
			case types.PrevoteType:
				return ps.PRS.Prevotes
			case types.PrecommitType:
				return ps.PRS.Precommits
			}
		}
		if ps.PRS.CatchupCommitRound == round {
			switch votesType {
			case types.PrevoteType:
				return nil
			case types.PrecommitType:
				return ps.PRS.CatchupCommit
			}
		}
		if ps.PRS.ProposalPOLRound == round {
			switch votesType {
			case types.PrevoteType:
				return ps.PRS.ProposalPOL
			case types.PrecommitType:
				return nil
			}
		}
		return nil
	}
	if ps.PRS.Height == height+1 {
		if ps.PRS.LastCommitRound == round {
			switch votesType {
			case types.PrevoteType:
				return nil
			case types.PrecommitType:
				return ps.PRS.LastCommit
			}
		}
		return nil
	}
	return nil
}

// 'round': A round for which we have a +2/3 commit.
func (ps *PeerState) ensureCatchupCommitRound(height int64, round int32, numValidators int) {
	if ps.PRS.Height != height {
		return
	}
	/*
		NOTE: This is wrong, 'round' could change.
		e.g. if orig round is not the same as block LastCommit round.
		if ps.CatchupCommitRound != -1 && ps.CatchupCommitRound != round {
			panic(fmt.Sprintf(
				"Conflicting CatchupCommitRound. Height: %v,
				Orig: %v,
				New: %v",
				height,
				ps.CatchupCommitRound,
				round))
		}
	*/
	if ps.PRS.CatchupCommitRound == round {
		return // Nothing to do!
	}
	ps.PRS.CatchupCommitRound = round
	if round == ps.PRS.Round {
		ps.PRS.CatchupCommit = ps.PRS.Precommits
	} else {
		ps.PRS.CatchupCommit = bits.NewBitArray(numValidators)
	}
}

// EnsureVoteBitArrays ensures the bit-arrays have been allocated for tracking
// what votes this peer has received.
// NOTE: It's important to make sure that numValidators actually matches
// what the node sees as the number of validators for height.
func (ps *PeerState) EnsureVoteBitArrays(height int64, numValidators int) {
	ps.mtx.Lock()
	defer ps.mtx.Unlock()
	ps.ensureVoteBitArrays(height, numValidators)
}

func (ps *PeerState) ensureVoteBitArrays(height int64, numValidators int) {
	if ps.PRS.Height == height {
		if ps.PRS.Prevotes == nil {
			ps.PRS.Prevotes = bits.NewBitArray(numValidators)
		}
		if ps.PRS.Precommits == nil {
			ps.PRS.Precommits = bits.NewBitArray(numValidators)
		}
		if ps.PRS.CatchupCommit == nil {
			ps.PRS.CatchupCommit = bits.NewBitArray(numValidators)
		}
		if ps.PRS.ProposalPOL == nil {
			ps.PRS.ProposalPOL = bits.NewBitArray(numValidators)
		}
	} else if ps.PRS.Height == height+1 {
		if ps.PRS.LastCommit == nil {
			ps.PRS.LastCommit = bits.NewBitArray(numValidators)
		}
	}
}

// RecordVote increments internal votes related statistics for this peer.
// It returns the total number of added votes.
func (ps *PeerState) RecordVote() int {
	ps.mtx.Lock()
	defer ps.mtx.Unlock()

	ps.Stats.Votes++

	return ps.Stats.Votes
}

// VotesSent returns the number of blocks for which peer has been sending us
// votes.
func (ps *PeerState) VotesSent() int {
	ps.mtx.Lock()
	defer ps.mtx.Unlock()

	return ps.Stats.Votes
}

// RecordBlockPart increments internal block part related statistics for this peer.
// It returns the total number of added block parts.
func (ps *PeerState) RecordBlockPart() int {
	ps.mtx.Lock()
	defer ps.mtx.Unlock()

	ps.Stats.BlockParts++
	return ps.Stats.BlockParts
}

// BlockPartsSent returns the number of useful block parts the peer has sent us.
func (ps *PeerState) BlockPartsSent() int {
	ps.mtx.Lock()
	defer ps.mtx.Unlock()

	return ps.Stats.BlockParts
}

// SetHasVote sets the given vote as known by the peer.
func (ps *PeerState) SetHasVote(vote *types.Vote) {
	ps.mtx.Lock()
	defer ps.mtx.Unlock()

	ps.setHasVote(vote.Height, vote.Round, vote.Type, vote.ValidatorIndex)
}

// SetHasVote sets the given vote as known by the peer.
func (ps *PeerState) SetHasVoteFromPeer(vote *types.Vote, csHeight int64, valSize, lastCommitSize int) {
	ps.mtx.Lock()
	defer ps.mtx.Unlock()

	ps.ensureVoteBitArrays(csHeight, valSize)
	ps.ensureVoteBitArrays(csHeight-1, lastCommitSize)
	ps.setHasVote(vote.Height, vote.Round, vote.Type, vote.ValidatorIndex)
}

func (ps *PeerState) setHasVote(height int64, round int32, voteType types.SignedMsgType, index int32) {
	ps.logger.Debug("setHasVote",
		"peerH/R",
		log.NewLazySprintf("%d/%d", ps.PRS.Height, ps.PRS.Round),
		"H/R",
		log.NewLazySprintf("%d/%d", height, round),
		"type", voteType, "index", index)

	// NOTE: some may be nil BitArrays -> no side effects.
	psVotes := ps.getVoteBitArray(height, round, voteType)
	if psVotes != nil {
		psVotes.SetIndex(int(index), true)
	}
}

// ApplyNewRoundStepMessage updates the peer state for the new round.
func (ps *PeerState) ApplyNewRoundStepMessage(msg *NewRoundStepMessage) {
	ps.mtx.Lock()
	defer ps.mtx.Unlock()

	// Ignore duplicates or decreases
	if CompareHRS(msg.Height, msg.Round, msg.Step, ps.PRS.Height, ps.PRS.Round, ps.PRS.Step) <= 0 {
		return
	}

	// Just remember these values.
	psHeight := ps.PRS.Height
	psRound := ps.PRS.Round
	psCatchupCommitRound := ps.PRS.CatchupCommitRound
	psCatchupCommit := ps.PRS.CatchupCommit
	lastPrecommits := ps.PRS.Precommits

	startTime := cmttime.Now().Add(-1 * time.Duration(msg.SecondsSinceStartTime) * time.Second)
	ps.PRS.Height = msg.Height
	ps.PRS.Round = msg.Round
	ps.PRS.Step = msg.Step
	ps.PRS.StartTime = startTime
	if psHeight != msg.Height || psRound != msg.Round {
		ps.PRS.Proposal = false
		ps.PRS.ProposalBlockPartSetHeader = types.PartSetHeader{}
		ps.PRS.ProposalBlockParts = nil
		ps.PRS.ProposalPOLRound = -1
		ps.PRS.ProposalPOL = nil
		// We'll update the BitArray capacity later.
		ps.PRS.Prevotes = nil
		ps.PRS.Precommits = nil
	}
	if psHeight == msg.Height && psRound != msg.Round && msg.Round == psCatchupCommitRound {
		// Peer caught up to CatchupCommitRound.
		// Preserve psCatchupCommit!
		// NOTE: We prefer to use prs.Precommits if
		// pr.Round matches pr.CatchupCommitRound.
		ps.PRS.Precommits = psCatchupCommit
	}
	if psHeight != msg.Height {
		// Shift Precommits to LastCommit.
		if psHeight+1 == msg.Height && psRound == msg.LastCommitRound {
			ps.PRS.LastCommitRound = msg.LastCommitRound
			ps.PRS.LastCommit = lastPrecommits
		} else {
			ps.PRS.LastCommitRound = msg.LastCommitRound
			ps.PRS.LastCommit = nil
		}
		// We'll update the BitArray capacity later.
		ps.PRS.CatchupCommitRound = -1
		ps.PRS.CatchupCommit = nil
	}
}

// ApplyNewValidBlockMessage updates the peer state for the new valid block.
func (ps *PeerState) ApplyNewValidBlockMessage(msg *NewValidBlockMessage) {
	ps.mtx.Lock()
	defer ps.mtx.Unlock()

	if ps.PRS.Height != msg.Height {
		return
	}

	if ps.PRS.Round != msg.Round && !msg.IsCommit {
		return
	}

	ps.PRS.ProposalBlockPartSetHeader = msg.BlockPartSetHeader
	ps.PRS.ProposalBlockParts = msg.BlockParts
}

// ApplyProposalPOLMessage updates the peer state for the new proposal POL.
func (ps *PeerState) ApplyProposalPOLMessage(msg *ProposalPOLMessage) {
	ps.mtx.Lock()
	defer ps.mtx.Unlock()

	if ps.PRS.Height != msg.Height {
		return
	}
	if ps.PRS.ProposalPOLRound != msg.ProposalPOLRound {
		return
	}

	// TODO: Merge onto existing ps.PRS.ProposalPOL?
	// We might have sent some prevotes in the meantime.
	ps.PRS.ProposalPOL = msg.ProposalPOL
}

// ApplyHasVoteMessage updates the peer state for the new vote.
func (ps *PeerState) ApplyHasVoteMessage(msg *HasVoteMessage) {
	ps.mtx.Lock()
	defer ps.mtx.Unlock()

	if ps.PRS.Height != msg.Height {
		return
	}

	ps.setHasVote(msg.Height, msg.Round, msg.Type, msg.Index)
}

// ApplyHasProposalBlockPartMessage updates the peer state for the new block part.
func (ps *PeerState) ApplyHasProposalBlockPartMessage(msg *HasProposalBlockPartMessage) {
	ps.mtx.Lock()
	defer ps.mtx.Unlock()

	if ps.PRS.Height != msg.Height {
		return
	}

	ps.setHasProposalBlockPart(msg.Height, msg.Round, int(msg.Index))
}

// ApplyVoteSetBitsMessage updates the peer state for the bit-array of votes
// it claims to have for the corresponding BlockID.
// `ourVotes` is a BitArray of votes we have for msg.BlockID
// NOTE: if ourVotes is nil (e.g. msg.Height < rs.Height),
// we conservatively overwrite ps's votes w/ msg.Votes.
func (ps *PeerState) ApplyVoteSetBitsMessage(msg *VoteSetBitsMessage, ourVotes *bits.BitArray) {
	ps.mtx.Lock()
	defer ps.mtx.Unlock()

	votes := ps.getVoteBitArray(msg.Height, msg.Round, msg.Type)
	if votes != nil {
		if ourVotes == nil {
			votes.Update(msg.Votes)
		} else {
			otherVotes := votes.Sub(ourVotes)
			hasVotes := otherVotes.Or(msg.Votes)
			votes.Update(hasVotes)
		}
	}
}

// String returns a string representation of the PeerState.
func (ps *PeerState) String() string {
	return ps.StringIndented("")
}

// StringIndented returns a string representation of the PeerState.
func (ps *PeerState) StringIndented(indent string) string {
	ps.mtx.Lock()
	defer ps.mtx.Unlock()
	return fmt.Sprintf(`PeerState{
%s  Key        %v
%s  RoundState %v
%s  Stats      %v
%s}`,
		indent, ps.peer.ID(),
		indent, ps.PRS.StringIndented(indent+"  "),
		indent, ps.Stats,
		indent)
}

// -----------------------------------------------------------------------------
// Messages

// Message is a message that can be sent and received on the Reactor.
type Message interface {
	ValidateBasic() error
}

func init() {
	cmtjson.RegisterType(&NewRoundStepMessage{}, "tendermint/NewRoundStepMessage")
	cmtjson.RegisterType(&NewValidBlockMessage{}, "tendermint/NewValidBlockMessage")
	cmtjson.RegisterType(&ProposalMessage{}, "tendermint/Proposal")
	cmtjson.RegisterType(&ProposalPOLMessage{}, "tendermint/ProposalPOL")
	cmtjson.RegisterType(&BlockPartMessage{}, "tendermint/BlockPart")
	cmtjson.RegisterType(&VoteMessage{}, "tendermint/Vote")
	cmtjson.RegisterType(&HasVoteMessage{}, "tendermint/HasVote")
	cmtjson.RegisterType(&HasProposalBlockPartMessage{}, "tendermint/HasProposalBlockPart")
	cmtjson.RegisterType(&VoteSetMaj23Message{}, "tendermint/VoteSetMaj23")
	cmtjson.RegisterType(&VoteSetBitsMessage{}, "tendermint/VoteSetBits")
}

// -------------------------------------

// NewRoundStepMessage is sent for every step taken in the ConsensusState.
// For every height/round/step transition.
type NewRoundStepMessage struct {
	Height                int64
	Round                 int32
	Step                  cstypes.RoundStepType
	SecondsSinceStartTime int64
	LastCommitRound       int32
}

// ValidateBasic performs basic validation.
func (m *NewRoundStepMessage) ValidateBasic() error {
	if m.Height < 0 {
		return cmterrors.ErrNegativeField{Field: "Height"}
	}
	if m.Round < 0 {
		return cmterrors.ErrNegativeField{Field: "Round"}
	}
	if !m.Step.IsValid() {
		return cmterrors.ErrInvalidField{Field: "Step"}
	}

	// NOTE: SecondsSinceStartTime may be negative

	// LastCommitRound will be -1 for the initial height, but we don't know what height this is
	// since it can be specified in genesis. The reactor will have to validate this via
	// ValidateHeight().
	if m.LastCommitRound < -1 {
		return cmterrors.ErrInvalidField{Field: "LastCommitRound", Reason: "cannot be < -1"}
	}

	return nil
}

// ValidateHeight validates the height given the chain's initial height.
func (m *NewRoundStepMessage) ValidateHeight(initialHeight int64) error {
	if m.Height < initialHeight {
		return cmterrors.ErrInvalidField{
			Field:  "Height",
			Reason: fmt.Sprintf("%v should be lower than initial height %v", m.Height, initialHeight),
		}
	}

	if m.Height == initialHeight && m.LastCommitRound != -1 {
		return cmterrors.ErrInvalidField{
			Field:  "LastCommitRound",
			Reason: fmt.Sprintf("%v must be -1 for initial height %v", m.LastCommitRound, initialHeight),
		}
	}

	if m.Height > initialHeight && m.LastCommitRound < 0 {
		return cmterrors.ErrInvalidField{
			Field:  "LastCommitRound",
			Reason: fmt.Sprintf("can only be negative for initial height %v", initialHeight),
		}
	}
	return nil
}

// String returns a string representation.
func (m *NewRoundStepMessage) String() string {
	return fmt.Sprintf("[NewRoundStep H:%v R:%v S:%v LCR:%v]",
		m.Height, m.Round, m.Step, m.LastCommitRound)
}

// -------------------------------------

// NewValidBlockMessage is sent when a validator observes a valid block B in some round r,
// i.e., there is a Proposal for block B and 2/3+ prevotes for the block B in the round r.
// In case the block is also committed, then IsCommit flag is set to true.
type NewValidBlockMessage struct {
	Height             int64
	Round              int32
	BlockPartSetHeader types.PartSetHeader
	BlockParts         *bits.BitArray
	IsCommit           bool
}

// ValidateBasic performs basic validation.
func (m *NewValidBlockMessage) ValidateBasic() error {
	if m.Height < 0 {
		return cmterrors.ErrNegativeField{Field: "Height"}
	}
	if m.Round < 0 {
		return cmterrors.ErrNegativeField{Field: "Round"}
	}
	if err := m.BlockPartSetHeader.ValidateBasic(); err != nil {
		return cmterrors.ErrWrongField{Field: "BlockPartSetHeader", Err: err}
	}
	if m.BlockParts.Size() == 0 {
		return cmterrors.ErrRequiredField{Field: "blockParts"}
	}
	if m.BlockParts.Size() != int(m.BlockPartSetHeader.Total) {
		return fmt.Errorf("blockParts bit array size %d not equal to BlockPartSetHeader.Total %d",
			m.BlockParts.Size(),
			m.BlockPartSetHeader.Total)
	}
	if m.BlockParts.Size() > int(types.MaxBlockPartsCount) {
		return fmt.Errorf("blockParts bit array is too big: %d, max: %d", m.BlockParts.Size(), types.MaxBlockPartsCount)
	}
	return nil
}

// String returns a string representation.
func (m *NewValidBlockMessage) String() string {
	return fmt.Sprintf("[ValidBlockMessage H:%v R:%v BP:%v BA:%v IsCommit:%v]",
		m.Height, m.Round, m.BlockPartSetHeader, m.BlockParts, m.IsCommit)
}

// -------------------------------------

// ProposalMessage is sent when a new block is proposed.
type ProposalMessage struct {
	Proposal *types.Proposal
}

// ValidateBasic performs basic validation.
func (m *ProposalMessage) ValidateBasic() error {
	return m.Proposal.ValidateBasic()
}

// String returns a string representation.
func (m *ProposalMessage) String() string {
	return fmt.Sprintf("[Proposal %v]", m.Proposal)
}

// -------------------------------------

// ProposalPOLMessage is sent when a previous proposal is re-proposed.
type ProposalPOLMessage struct {
	Height           int64
	ProposalPOLRound int32
	ProposalPOL      *bits.BitArray
}

// ValidateBasic performs basic validation.
func (m *ProposalPOLMessage) ValidateBasic() error {
	if m.Height < 0 {
		return cmterrors.ErrNegativeField{Field: "Height"}
	}
	if m.ProposalPOLRound < 0 {
		return cmterrors.ErrNegativeField{Field: "ProposalPOLRound"}
	}
	if m.ProposalPOL.Size() == 0 {
		return cmterrors.ErrRequiredField{Field: "ProposalPOL"}
	}
	if m.ProposalPOL.Size() > types.MaxVotesCount {
		return fmt.Errorf("proposalPOL bit array is too big: %d, max: %d", m.ProposalPOL.Size(), types.MaxVotesCount)
	}
	return nil
}

// String returns a string representation.
func (m *ProposalPOLMessage) String() string {
	return fmt.Sprintf("[ProposalPOL H:%v POLR:%v POL:%v]", m.Height, m.ProposalPOLRound, m.ProposalPOL)
}

// -------------------------------------

// BlockPartMessage is sent when gossipping a piece of the proposed block.
type BlockPartMessage struct {
	Height int64
	Round  int32
	Part   *types.Part
}

// ValidateBasic performs basic validation.
func (m *BlockPartMessage) ValidateBasic() error {
	if m.Height < 0 {
		return cmterrors.ErrNegativeField{Field: "Height"}
	}
	if m.Round < 0 {
		return cmterrors.ErrNegativeField{Field: "Round"}
	}
	if err := m.Part.ValidateBasic(); err != nil {
		return cmterrors.ErrWrongField{Field: "Part", Err: err}
	}
	return nil
}

// String returns a string representation.
func (m *BlockPartMessage) String() string {
	return fmt.Sprintf("[BlockPart H:%v R:%v P:%v]", m.Height, m.Round, m.Part)
}

// -------------------------------------

// VoteMessage is sent when voting for a proposal (or lack thereof).
type VoteMessage struct {
	Vote *types.Vote
}

// ValidateBasic checks whether the vote within the message is well-formed.
func (m *VoteMessage) ValidateBasic() error {
	return m.Vote.ValidateBasic()
}

// String returns a string representation.
func (m *VoteMessage) String() string {
	return fmt.Sprintf("[Vote %v]", m.Vote)
}

// -------------------------------------

// HasVoteMessage is sent to indicate that a particular vote has been received.
type HasVoteMessage struct {
	Height int64
	Round  int32
	Type   types.SignedMsgType
	Index  int32
}

// ValidateBasic performs basic validation.
func (m *HasVoteMessage) ValidateBasic() error {
	if m.Height < 0 {
		return cmterrors.ErrNegativeField{Field: "Height"}
	}
	if m.Round < 0 {
		return cmterrors.ErrNegativeField{Field: "Round"}
	}
	if !types.IsVoteTypeValid(m.Type) {
		return cmterrors.ErrInvalidField{Field: "Type"}
	}
	if m.Index < 0 {
		return cmterrors.ErrNegativeField{Field: "Index"}
	}
	return nil
}

// String returns a string representation.
func (m *HasVoteMessage) String() string {
	return fmt.Sprintf("[HasVote VI:%v V:{%v/%02d/%v}]", m.Index, m.Height, m.Round, m.Type)
}

// -------------------------------------

// VoteSetMaj23Message is sent to indicate that a given BlockID has seen +2/3 votes.
type VoteSetMaj23Message struct {
	Height  int64
	Round   int32
	Type    types.SignedMsgType
	BlockID types.BlockID
}

// ValidateBasic performs basic validation.
func (m *VoteSetMaj23Message) ValidateBasic() error {
	if m.Height < 0 {
		return cmterrors.ErrNegativeField{Field: "Height"}
	}
	if m.Round < 0 {
		return cmterrors.ErrNegativeField{Field: "Round"}
	}
	if !types.IsVoteTypeValid(m.Type) {
		return cmterrors.ErrInvalidField{Field: "Type"}
	}
	if err := m.BlockID.ValidateBasic(); err != nil {
		return cmterrors.ErrWrongField{Field: "BlockID", Err: err}
	}
	return nil
}

// String returns a string representation.
func (m *VoteSetMaj23Message) String() string {
	return fmt.Sprintf("[VSM23 %v/%02d/%v %v]", m.Height, m.Round, m.Type, m.BlockID)
}

// -------------------------------------

// VoteSetBitsMessage is sent to communicate the bit-array of votes seen for the BlockID.
type VoteSetBitsMessage struct {
	Height  int64
	Round   int32
	Type    types.SignedMsgType
	BlockID types.BlockID
	Votes   *bits.BitArray
}

// ValidateBasic performs basic validation.
func (m *VoteSetBitsMessage) ValidateBasic() error {
	if m.Height < 0 {
		return cmterrors.ErrNegativeField{Field: "Height"}
	}
	if !types.IsVoteTypeValid(m.Type) {
		return cmterrors.ErrInvalidField{Field: "Type"}
	}
	if err := m.BlockID.ValidateBasic(); err != nil {
		return cmterrors.ErrWrongField{Field: "BlockID", Err: err}
	}
	// NOTE: Votes.Size() can be zero if the node does not have any
	if m.Votes.Size() > types.MaxVotesCount {
		return fmt.Errorf("votes bit array is too big: %d, max: %d", m.Votes.Size(), types.MaxVotesCount)
	}
	return nil
}

// String returns a string representation.
func (m *VoteSetBitsMessage) String() string {
	return fmt.Sprintf("[VSB %v/%02d/%v %v %v]", m.Height, m.Round, m.Type, m.BlockID, m.Votes)
}

// -------------------------------------

// HasProposalBlockPartMessage is sent to indicate that a particular block part has been received.
type HasProposalBlockPartMessage struct {
	Height int64
	Round  int32
	Index  int32
}

// ValidateBasic performs basic validation.
func (m *HasProposalBlockPartMessage) ValidateBasic() error {
	if m.Height < 1 {
		return cmterrors.ErrInvalidField{Field: "Height", Reason: "( < 1 )"}
	}
	if m.Round < 0 {
		return cmterrors.ErrNegativeField{Field: "Round"}
	}
	if m.Index < 0 {
		return cmterrors.ErrNegativeField{Field: "Index"}
	}
	return nil
}

// String returns a string representation.
func (m *HasProposalBlockPartMessage) String() string {
	return fmt.Sprintf("[HasProposalBlockPart PI:%v HR:{%v/%02d}]", m.Index, m.Height, m.Round)
}

var (
	_ types.Wrapper = &cmtcons.BlockPart{}
	_ types.Wrapper = &cmtcons.HasVote{}
	_ types.Wrapper = &cmtcons.HasProposalBlockPart{}
	_ types.Wrapper = &cmtcons.NewRoundStep{}
	_ types.Wrapper = &cmtcons.NewValidBlock{}
	_ types.Wrapper = &cmtcons.Proposal{}
	_ types.Wrapper = &cmtcons.ProposalPOL{}
	_ types.Wrapper = &cmtcons.VoteSetBits{}
	_ types.Wrapper = &cmtcons.VoteSetMaj23{}
)<|MERGE_RESOLUTION|>--- conflicted
+++ resolved
@@ -66,10 +66,7 @@
 		rs:            consensusState.GetRoundState(),
 		initialHeight: consensusState.state.InitialHeight,
 		Metrics:       NopMetrics(),
-<<<<<<< HEAD
 		traceClient:   trace.NoOpTracer(),
-=======
->>>>>>> 6807f207
 	}
 	conR.BaseReactor = *p2p.NewBaseReactor("Consensus", conR)
 	if waitSync {
@@ -277,8 +274,7 @@
 		switch msg := msg.(type) {
 		case *NewRoundStepMessage:
 			conR.rsMtx.RLock()
-<<<<<<< HEAD
-			initialHeight := conR.conS.state.InitialHeight
+			initialHeight := conR.initialHeight
 			conR.rsMtx.RUnlock()
 			schema.WriteConsensusState(
 				conR.traceClient,
@@ -289,10 +285,6 @@
 				schema.Download,
 				fmt.Sprintf("%d", msg.Step),
 			)
-=======
-			initialHeight := conR.initialHeight
-			conR.rsMtx.RUnlock()
->>>>>>> 6807f207
 			if err = msg.ValidateHeight(initialHeight); err != nil {
 				conR.Logger.Error("Peer sent us invalid msg", "peer", e.Src, "msg", msg, "err", err)
 				conR.Switch.StopPeerForError(e.Src, err)
@@ -323,7 +315,8 @@
 		case *HasProposalBlockPartMessage:
 			ps.ApplyHasProposalBlockPartMessage(msg)
 		case *VoteSetMaj23Message:
-<<<<<<< HEAD
+
+			conR.rsMtx.RLock()
 			height, votes := conR.rs.Height, conR.rs.Votes
 			conR.rsMtx.RUnlock()
 			schema.WriteConsensusState(
@@ -334,11 +327,6 @@
 				schema.ConsensusVoteSet23Precommit,
 				schema.Download,
 			)
-=======
-			conR.rsMtx.RLock()
-			height, votes := conR.rs.Height, conR.rs.Votes
-			conR.rsMtx.RUnlock()
->>>>>>> 6807f207
 			if height != msg.Height {
 				return
 			}
@@ -429,10 +417,6 @@
 		switch msg := msg.(type) {
 		case *VoteMessage:
 			cs := conR.conS
-<<<<<<< HEAD
-=======
-
->>>>>>> 6807f207
 			conR.rsMtx.RLock()
 			height, valSize, lastCommitSize := conR.rs.Height, conR.rs.Validators.Size(), conR.rs.LastCommit.Size()
 			conR.rsMtx.RUnlock()
@@ -542,7 +526,6 @@
 			ChannelID: StateChannel,
 			Message:   nrsMsg,
 		})
-<<<<<<< HEAD
 		schema.WriteConsensusState(
 			conR.traceClient,
 			rs.Height,
@@ -552,8 +535,6 @@
 			schema.Upload,
 			fmt.Sprintf("%d", nrsMsg.Step),
 		)
-=======
->>>>>>> 6807f207
 	}()
 }
 
@@ -571,7 +552,6 @@
 			ChannelID: StateChannel,
 			Message:   csMsg,
 		})
-<<<<<<< HEAD
 		schema.WriteConsensusState(
 			conR.traceClient,
 			rs.Height,
@@ -580,8 +560,6 @@
 			schema.ConsensusNewValidBlock,
 			schema.Upload,
 		)
-=======
->>>>>>> 6807f207
 	}()
 }
 
@@ -593,16 +571,11 @@
 		Type:   vote.Type,
 		Index:  vote.ValidatorIndex,
 	}
-<<<<<<< HEAD
-=======
-
->>>>>>> 6807f207
 	go func() {
 		conR.Switch.TryBroadcast(p2p.Envelope{
 			ChannelID: StateChannel,
 			Message:   msg,
 		})
-<<<<<<< HEAD
 		schema.WriteConsensusState(
 			conR.traceClient,
 			vote.Height,
@@ -614,9 +587,6 @@
 		)
 	}()
 
-=======
-	}()
->>>>>>> 6807f207
 	/*
 		// TODO: Make this broadcast more selective.
 		for _, peer := range conR.Switch.Peers().Copy() {
