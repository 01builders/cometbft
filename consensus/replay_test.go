--- conflicted
+++ resolved
@@ -16,45 +16,25 @@
 	"github.com/stretchr/testify/assert"
 	"github.com/stretchr/testify/mock"
 	"github.com/stretchr/testify/require"
-<<<<<<< HEAD
-	dbm "github.com/tendermint/tm-db"
-
-	"github.com/tendermint/tendermint/abci/example/kvstore"
-	abci "github.com/tendermint/tendermint/abci/types"
-	"github.com/tendermint/tendermint/abci/types/mocks"
-	cfg "github.com/tendermint/tendermint/config"
-	"github.com/tendermint/tendermint/crypto"
-	cryptoenc "github.com/tendermint/tendermint/crypto/encoding"
-	"github.com/tendermint/tendermint/internal/test"
-	"github.com/tendermint/tendermint/libs/log"
-	tmrand "github.com/tendermint/tendermint/libs/rand"
-	"github.com/tendermint/tendermint/mempool"
-	"github.com/tendermint/tendermint/privval"
-	tmproto "github.com/tendermint/tendermint/proto/tendermint/types"
-	"github.com/tendermint/tendermint/proxy"
-	sm "github.com/tendermint/tendermint/state"
-	smmocks "github.com/tendermint/tendermint/state/mocks"
-	"github.com/tendermint/tendermint/types"
-=======
 
 	dbm "github.com/cometbft/cometbft-db"
 
 	"github.com/cometbft/cometbft/abci/example/kvstore"
 	abci "github.com/cometbft/cometbft/abci/types"
+	"github.com/cometbft/cometbft/abci/types/mocks"
 	cfg "github.com/cometbft/cometbft/config"
 	"github.com/cometbft/cometbft/crypto"
 	cryptoenc "github.com/cometbft/cometbft/crypto/encoding"
 	"github.com/cometbft/cometbft/internal/test"
 	"github.com/cometbft/cometbft/libs/log"
 	cmtrand "github.com/cometbft/cometbft/libs/rand"
-	mempl "github.com/cometbft/cometbft/mempool"
+	"github.com/cometbft/cometbft/mempool"
 	"github.com/cometbft/cometbft/privval"
-	cmtstate "github.com/cometbft/cometbft/proto/tendermint/state"
 	cmtproto "github.com/cometbft/cometbft/proto/tendermint/types"
 	"github.com/cometbft/cometbft/proxy"
 	sm "github.com/cometbft/cometbft/state"
+	smmocks "github.com/cometbft/cometbft/state/mocks"
 	"github.com/cometbft/cometbft/types"
->>>>>>> c67d2f78
 )
 
 func TestMain(m *testing.M) {
@@ -625,60 +605,6 @@
 	}
 }
 
-<<<<<<< HEAD
-=======
-// Test mockProxyApp should not panic when app return ABCIResponses with some empty ResponseDeliverTx
-func TestMockProxyApp(t *testing.T) {
-	sim.CleanupFunc() // clean the test env created in TestSimulateValidatorsChange
-	logger := log.TestingLogger()
-	validTxs, invalidTxs := 0, 0
-	txIndex := 0
-
-	assert.NotPanics(t, func() {
-		abciResWithEmptyDeliverTx := new(cmtstate.ABCIResponses)
-		abciResWithEmptyDeliverTx.DeliverTxs = make([]*abci.ResponseDeliverTx, 0)
-		abciResWithEmptyDeliverTx.DeliverTxs = append(abciResWithEmptyDeliverTx.DeliverTxs, &abci.ResponseDeliverTx{})
-
-		// called when saveABCIResponses:
-		bytes, err := proto.Marshal(abciResWithEmptyDeliverTx)
-		require.NoError(t, err)
-		loadedAbciRes := new(cmtstate.ABCIResponses)
-
-		// this also happens sm.LoadABCIResponses
-		err = proto.Unmarshal(bytes, loadedAbciRes)
-		require.NoError(t, err)
-
-		mock := newMockProxyApp([]byte("mock_hash"), loadedAbciRes)
-
-		abciRes := new(cmtstate.ABCIResponses)
-		abciRes.DeliverTxs = make([]*abci.ResponseDeliverTx, len(loadedAbciRes.DeliverTxs))
-		// Execute transactions and get hash.
-		proxyCb := func(req *abci.Request, res *abci.Response) {
-			if r, ok := res.Value.(*abci.Response_DeliverTx); ok {
-				// TODO: make use of res.Log
-				// TODO: make use of this info
-				// Blocks may include invalid txs.
-				txRes := r.DeliverTx
-				if txRes.Code == abci.CodeTypeOK {
-					validTxs++
-				} else {
-					logger.Debug("Invalid tx", "code", txRes.Code, "log", txRes.Log)
-					invalidTxs++
-				}
-				abciRes.DeliverTxs[txIndex] = txRes
-				txIndex++
-			}
-		}
-		mock.SetResponseCallback(proxyCb)
-
-		someTx := []byte("tx")
-		mock.DeliverTxAsync(abci.RequestDeliverTx{Tx: someTx})
-	})
-	assert.True(t, validTxs == 1)
-	assert.True(t, invalidTxs == 0)
-}
-
->>>>>>> c67d2f78
 func tempWALWithData(data []byte) string {
 	walFile, err := os.CreateTemp("", "wal")
 	if err != nil {
@@ -751,14 +677,8 @@
 	store.extCommits = extCommits
 
 	state := genesisState.Copy()
-<<<<<<< HEAD
-	// run the chain through state.ApplyBlock to build up the tendermint state
+	// run the chain through state.ApplyBlock to build up the CometBFT state
 	state, latestAppHash := buildTMStateFromChain(t, testConfig, stateStore, mempool, evpool, state, chain, nBlocks, mode, store)
-=======
-	// run the chain through state.ApplyBlock to build up the CometBFT state
-	state = buildTMStateFromChain(t, config, stateStore, state, chain, nBlocks, mode, store)
-	latestAppHash := state.AppHash
->>>>>>> c67d2f78
 
 	// make a new client creator
 	kvstoreApp := kvstore.NewPersistentApplication(
@@ -859,14 +779,9 @@
 	return newState
 }
 
-<<<<<<< HEAD
 func buildAppStateFromChain(t *testing.T, proxyApp proxy.AppConns, stateStore sm.Store, mempool mempool.Mempool, evpool sm.EvidencePool,
-	state sm.State, chain []*types.Block, nBlocks int, mode uint, bs sm.BlockStore) {
-=======
-func buildAppStateFromChain(t *testing.T, proxyApp proxy.AppConns, stateStore sm.Store,
-	state sm.State, chain []*types.Block, nBlocks int, mode uint, blockStore *mockBlockStore,
+	state sm.State, chain []*types.Block, nBlocks int, mode uint, bs sm.BlockStore,
 ) {
->>>>>>> c67d2f78
 	// start a new app without handshake, play nBlocks blocks
 	if err := proxyApp.Start(); err != nil {
 		panic(err)
@@ -918,14 +833,9 @@
 	chain []*types.Block,
 	nBlocks int,
 	mode uint,
-<<<<<<< HEAD
-	bs sm.BlockStore) (sm.State, []byte) {
-	// run the whole chain against this client to build up the tendermint state
-=======
-	blockStore *mockBlockStore,
-) sm.State {
+	bs sm.BlockStore,
+) (sm.State, []byte) {
 	// run the whole chain against this client to build up the CometBFT state
->>>>>>> c67d2f78
 	clientCreator := proxy.NewLocalClientCreator(
 		kvstore.NewPersistentApplication(
 			filepath.Join(config.DBDir(), fmt.Sprintf("replay_test_%d_%d_t", nBlocks, mode))))
@@ -1090,19 +1000,11 @@
 	app.height++
 	if app.onlyLastHashIsWrong {
 		if app.height == app.numBlocks {
-<<<<<<< HEAD
-			return &abci.ResponseFinalizeBlock{AgreedAppData: tmrand.Bytes(8)}, nil
-=======
-			return abci.ResponseCommit{Data: cmtrand.Bytes(8)}
->>>>>>> c67d2f78
+			return &abci.ResponseFinalizeBlock{AgreedAppData: cmtrand.Bytes(8)}, nil
 		}
 		return &abci.ResponseFinalizeBlock{AgreedAppData: []byte{app.height}}, nil
 	} else if app.allHashesAreWrong {
-<<<<<<< HEAD
-		return &abci.ResponseFinalizeBlock{AgreedAppData: tmrand.Bytes(8)}, nil
-=======
-		return abci.ResponseCommit{Data: cmtrand.Bytes(8)}
->>>>>>> c67d2f78
+		return &abci.ResponseFinalizeBlock{AgreedAppData: cmtrand.Bytes(8)}, nil
 	}
 
 	panic("either allHashesAreWrong or onlyLastHashIsWrong must be set")
@@ -1184,19 +1086,13 @@
 				return nil, nil, err
 			}
 		case *types.Vote:
-<<<<<<< HEAD
-			if p.Type == tmproto.PrecommitType {
+			if p.Type == cmtproto.PrecommitType {
 				thisBlockExtCommit = &types.ExtendedCommit{
 					Height:             p.Height,
 					Round:              p.Round,
 					BlockID:            p.BlockID,
 					ExtendedSignatures: []types.ExtendedCommitSig{p.ExtendedCommitSig()},
 				}
-=======
-			if p.Type == cmtproto.PrecommitType {
-				thisBlockCommit = types.NewCommit(p.Height, p.Round,
-					p.BlockID, []types.CommitSig{p.CommitSig()})
->>>>>>> c67d2f78
 			}
 		}
 	}
