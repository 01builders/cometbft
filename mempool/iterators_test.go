package mempool

import (
	"context"
<<<<<<< HEAD
=======
	"strconv"
>>>>>>> edbe162e
	"sync"
	"sync/atomic"
	"testing"
	"time"

	"github.com/stretchr/testify/assert"
	"github.com/stretchr/testify/mock"
	"github.com/stretchr/testify/require"

	abciclimocks "github.com/cometbft/cometbft/abci/client/mocks"
	"github.com/cometbft/cometbft/abci/example/kvstore"
	abci "github.com/cometbft/cometbft/abci/types"
	"github.com/cometbft/cometbft/internal/test"
	"github.com/cometbft/cometbft/proxy"
	"github.com/cometbft/cometbft/types"
)

func TestIteratorNonBlocking(t *testing.T) {
	app := kvstore.NewInMemoryApplication()
	cc := proxy.NewLocalClientCreator(app)
	cfg := test.ResetTestRoot("mempool_test")
	mp, cleanup := newMempoolWithAppAndConfig(cc, cfg)
	defer cleanup()

	// Add all txs with id up to n.
	n := 100
	for i := 0; i < n; i++ {
		tx := kvstore.NewTxFromID(i)
		rr, err := mp.CheckTx(tx, noSender)
		require.NoError(t, err)
		rr.Wait()
	}
	require.Equal(t, n, mp.Size())

	iter := NewNonBlockingIterator(mp)
	expectedOrder := []int{
		// round counter 1:
		0, // lane 7
		1, // lane 3
		3, // lane 1
		// round counter 2:
		11, // lane 7
		2,  // lane 3
		// round counter 3:
		22, // lane 7
		4,  // lane 3
		// round counter 4 - 7:
		33, 44, 55, 66, // lane 7
		// round counter 1:
		77, // lane 7
		5,  // lane 3
		6,  // lane 1
		// round counter 2:
		88, // lane 7
		7,  // lane 3
		// round counter 3:
		99, // lane 7
		8,  // lane 3
		// round counter 4- 7 have nothing
		// round counter 1:
		10, // lane 3
		9,  // lane 1
		// round counter 2:
		13, // lane 3
		// round counter 3:
		14, // lane 3
	}
	var next Entry
	counter := 0

	// Check that txs are picked by the iterator in the expected order.
	for _, id := range expectedOrder {
		next = iter.Next()
		require.NotNil(t, next)
		require.Equal(t, types.Tx(kvstore.NewTxFromID(id)), next.Tx(), "id=%v", id)
		counter++
	}

	// Check that the rest of the entries are also consumed.
	for {
		if next = iter.Next(); next == nil {
			break
		}
		counter++
	}
	require.Equal(t, n, counter)
}

func TestIteratorNonBlockingOneLane(t *testing.T) {
	app := kvstore.NewInMemoryApplication()
	cc := proxy.NewLocalClientCreator(app)
	cfg := test.ResetTestRoot("mempool_test")
	mp, cleanup := newMempoolWithAppAndConfig(cc, cfg)
	defer cleanup()

	// Add all txs with id up to n to one lane.
	n := 100
	for i := 0; i < n; i++ {
		if i%11 != 0 {
			continue
		}
		tx := kvstore.NewTxFromID(i)
		rr, err := mp.CheckTx(tx, noSender)
		require.NoError(t, err)
		rr.Wait()
	}
	require.Equal(t, 10, mp.Size())

	iter := NewNonBlockingIterator(mp)
	expectedOrder := []int{0, 11, 22, 33, 44, 55, 66, 77, 88, 99}

	var next Entry
	counter := 0

	// Check that txs are picked by the iterator in the expected order.
	for _, id := range expectedOrder {
		next = iter.Next()
		require.NotNil(t, next)
		require.Equal(t, types.Tx(kvstore.NewTxFromID(id)), next.Tx(), "id=%v", id)
		counter++
	}

	next = iter.Next()
	require.Nil(t, next)
}

// We have two iterators fetching transactions that
// then get removed.
func TestIteratorRace(t *testing.T) {
	mockClient := new(abciclimocks.Client)
	mockClient.On("Start").Return(nil)
	mockClient.On("SetLogger", mock.Anything)
	mockClient.On("Error").Return(nil).Times(100)
	mockClient.On("Info", mock.Anything, mock.Anything).Return(&abci.InfoResponse{LanePriorities: []uint32{1, 2, 3}, DefaultLanePriority: 1}, nil)

	mp, cleanup := newMempoolWithAppMock(mockClient)
	defer cleanup()

	// Disable rechecking to make sure the recheck logic is not interferint.
	mp.config.Recheck = false

	const numLanes = 3
	const numTxs = 100

	var wg sync.WaitGroup
	wg.Add(2)

	var counter atomic.Int64
	go func() {
		waitForNumTxsInMempool(numTxs, mp)

		go func() {
			defer wg.Done()

			for counter.Load() < int64(numTxs) {
<<<<<<< HEAD
				iter := NewBlockingIterator(context.Background(), mp)
=======
				iter := NewBlockingIterator(context.Background(), mp, t.Name())
>>>>>>> edbe162e
				entry := <-iter.WaitNextCh()
				if entry == nil {
					continue
				}
				tx := entry.Tx()
				err := mp.Update(1, []types.Tx{tx}, abciResponses(1, 0), nil, nil)
				require.NoError(t, err, tx)
				counter.Add(1)
			}
		}()

		go func() {
			defer wg.Done()

			for counter.Load() < int64(numTxs) {
<<<<<<< HEAD
				iter := NewBlockingIterator(context.Background(), mp)
=======
				iter := NewBlockingIterator(context.Background(), mp, t.Name())
>>>>>>> edbe162e
				entry := <-iter.WaitNextCh()
				if entry == nil {
					continue
				}
				tx := entry.Tx()
				err := mp.Update(1, []types.Tx{tx}, abciResponses(1, 0), nil, nil)
				require.NoError(t, err, tx)
				counter.Add(1)
			}
		}()
	}()

	// This was introduced because without a separate function
	// we have to sleep to wait for all txs to get into the mempool.
	// This way we loop in the function above until it is fool
	// without arbitrary timeouts.
	go func() {
		for i := 1; i <= int(numTxs); i++ {
			tx := kvstore.NewTxFromID(i)

			currLane := (i % numLanes) + 1
			reqRes := newReqResWithLanes(tx, abci.CodeTypeOK, abci.CHECK_TX_TYPE_CHECK, uint32(currLane))
			require.NotNil(t, reqRes)

			mockClient.On("CheckTxAsync", mock.Anything, mock.Anything).Return(reqRes, nil).Once()
			_, err := mp.CheckTx(tx, "")
			require.NoError(t, err, err)
			reqRes.InvokeCallback()
		}
	}()

	wg.Wait()

	require.Equal(t, counter.Load(), int64(numTxs+1))
}

func TestIteratorEmptyLanes(t *testing.T) {
	app := kvstore.NewInMemoryApplication()
	cc := proxy.NewLocalClientCreator(app)

	cfg := test.ResetTestRoot("mempool_empty_test")
	mp, cleanup := newMempoolWithAppAndConfig(cc, cfg)
	defer cleanup()

	go func() {
<<<<<<< HEAD
		iter := NewBlockingIterator(context.Background(), mp)
=======
		iter := NewBlockingIterator(context.Background(), mp, t.Name())
>>>>>>> edbe162e
		require.Zero(t, mp.Size())
		entry := <-iter.WaitNextCh()
		require.NotNil(t, entry)
		require.EqualValues(t, entry.Tx(), kvstore.NewTxFromID(1))
	}()
	time.Sleep(100 * time.Millisecond)

	tx := kvstore.NewTxFromID(1)
	res := abci.ToCheckTxResponse(&abci.CheckTxResponse{Code: abci.CodeTypeOK})
	err := mp.handleCheckTxResponse(tx, "")(res)
	require.NoError(t, err)
	require.Equal(t, 1, mp.Size(), "pool size mismatch")
}

func TestBlockingIteratorsConsumeAllTxs(t *testing.T) {
	const numTxs = 1000
	const numIterators = 50

	tests := map[string]struct {
		app *kvstore.Application
	}{
		"lanes": {
			app: kvstore.NewInMemoryApplication(),
		},
		"no_lanes": {
			app: kvstore.NewInMemoryApplicationWithoutLanes(),
		},
	}

	for test, config := range tests {
		cc := proxy.NewLocalClientCreator(config.app)
		mp, cleanup := newMempoolWithApp(cc)
		defer cleanup()

<<<<<<< HEAD
		iter := NewBlockingIterator(context.Background(), mp)
		for counter < n {
			entry := <-iter.WaitNextCh()
			if entry == nil {
				continue
			}
			require.EqualValues(t, entry.Tx(), kvstore.NewTxFromID(counter))
			counter++
=======
		wg := &sync.WaitGroup{}
		wg.Add(numIterators)

		// Start concurrent iterators.
		for i := 0; i < numIterators; i++ {
			go func(j int) {
				defer wg.Done()

				// Iterate until all txs added to the mempool are accessed.
				iter := NewBlockingIterator(context.Background(), mp, strconv.Itoa(j))
				counter := 0
				nilCounter := 0
				for counter < numTxs {
					entry := <-iter.WaitNextCh()
					if entry == nil {
						nilCounter++
						continue
					}
					if test == "no_lanes" {
						// Entries are accessed sequentially when there is only one lane.
						expectedTx := kvstore.NewTxFromID(counter)
						require.EqualValues(t, expectedTx, entry.Tx(), "i=%d, c=%d, tx=%v", i, counter, entry.Tx())
					}
					counter++
				}
				require.Equal(t, numTxs, counter)
				assert.Zero(t, nilCounter, "got nil entries")
				t.Logf("%s: iterator %d finished (nils=%d)\n", test, j, nilCounter)
			}(i)
>>>>>>> edbe162e
		}

		// Add transactions with sequential ids.
		_ = addTxs(t, mp, 0, numTxs)
		require.Equal(t, numTxs, mp.Size())

		// Wait for all iterators to complete.
		waitTimeout(wg, 5*time.Second, func() {}, func() {
			t.Fatalf("Timed out waiting for all iterators to finish")
		})
	}
}

// TODO automate the lane numbers so we can change the number of lanes
// and increase the number of transactions.
func TestIteratorExactOrder(t *testing.T) {
	mockClient := new(abciclimocks.Client)
	mockClient.On("Start").Return(nil)
	mockClient.On("SetLogger", mock.Anything)
	mockClient.On("Error").Return(nil).Times(100)
	mockClient.On("Info", mock.Anything, mock.Anything).Return(&abci.InfoResponse{LanePriorities: []uint32{1, 2, 3}, DefaultLanePriority: 1}, nil)

	mp, cleanup := newMempoolWithAppMock(mockClient)
	defer cleanup()

	// Disable rechecking to make sure the recheck logic is not interfering.
	mp.config.Recheck = false

	const numLanes = 3
	const numTxs = 11
	// Transactions are ordered into lanes by their IDs. This is the order in
	// which they should appear following WRR
	expectedTxIDs := []int{2, 1, 3, 5, 4, 8, 11, 7, 6, 10, 9}

	var wg sync.WaitGroup
	wg.Add(1)
	go func() {
		defer wg.Done()
		waitForNumTxsInMempool(numTxs, mp)
		t.Log("Mempool full, starting to pick up transactions", mp.Size())

<<<<<<< HEAD
		iter := NewBlockingIterator(context.Background(), mp)
=======
		iter := NewBlockingIterator(context.Background(), mp, t.Name())
>>>>>>> edbe162e
		for i := 0; i < numTxs; i++ {
			entry := <-iter.WaitNextCh()
			if entry == nil {
				continue
			}
			require.EqualValues(t, entry.Tx(), kvstore.NewTxFromID(expectedTxIDs[i]))
		}
	}()

	// This was introduced because without a separate function
	// we have to sleep to wait for all txs to get into the mempool.
	// This way we loop in the function above until it is fool
	// without arbitrary timeouts.
	go func() {
		for i := 1; i <= numTxs; i++ {
			tx := kvstore.NewTxFromID(i)

			currLane := (i % numLanes) + 1
			reqRes := newReqResWithLanes(tx, abci.CodeTypeOK, abci.CHECK_TX_TYPE_CHECK, uint32(currLane))
			require.NotNil(t, reqRes)

			mockClient.On("CheckTxAsync", mock.Anything, mock.Anything).Return(reqRes, nil).Once()
			_, err := mp.CheckTx(tx, "")
			require.NoError(t, err, err)
			reqRes.InvokeCallback()
		}
	}()

	wg.Wait()
}

// This only tests that all transactions were submitted.
func TestIteratorCountOnly(t *testing.T) {
	app := kvstore.NewInMemoryApplication()
	cc := proxy.NewLocalClientCreator(app)

	cfg := test.ResetTestRoot("mempool_test")
	mp, cleanup := newMempoolWithAppAndConfig(cc, cfg)
	defer cleanup()

	var wg sync.WaitGroup
	wg.Add(1)

	const n = numTxs

	// Spawn a goroutine that iterates on the list until counting n entries.
	counter := 0
	go func() {
		defer wg.Done()

<<<<<<< HEAD
		iter := NewBlockingIterator(context.Background(), mp)
=======
		iter := NewBlockingIterator(context.Background(), mp, t.Name())
>>>>>>> edbe162e
		for counter < n {
			entry := <-iter.WaitNextCh()
			if entry == nil {
				continue
			}
			counter++
		}
	}()

	// Add n transactions with sequential ids.
	for i := 0; i < n; i++ {
		tx := kvstore.NewTxFromID(i)
		rr, err := mp.CheckTx(tx, "")
		require.NoError(t, err)
		rr.Wait()
	}

	wg.Wait()
	require.Equal(t, n, counter)
}

func TestReapMatchesGossipOrder(t *testing.T) {
	const n = 100

	tests := map[string]struct {
		app *kvstore.Application
	}{
		"test_lanes": {
			app: kvstore.NewInMemoryApplication(),
		},
		"test_no_lanes": {
			app: kvstore.NewInMemoryApplicationWithoutLanes(),
		},
	}

	for test, config := range tests {
		cc := proxy.NewLocalClientCreator(config.app)
		mp, cleanup := newMempoolWithApp(cc)
		defer cleanup()
		// Add a bunch of txs.
		for i := 1; i <= n; i++ {
			tx := kvstore.NewTxFromID(i)
			rr, err := mp.CheckTx(tx, "")
			require.NoError(t, err, err)
			rr.Wait()
		}

		require.Equal(t, n, mp.Size())

<<<<<<< HEAD
		gossipIter := NewBlockingIterator(context.Background(), mp)
=======
		gossipIter := NewBlockingIterator(context.Background(), mp, t.Name())
>>>>>>> edbe162e
		reapIter := NewNonBlockingIterator(mp)

		// Check that both iterators return the same entry as in the reaped txs.
		txs := make([]types.Tx, n)
		reapedTxs := mp.ReapMaxTxs(n)
		for i, reapedTx := range reapedTxs {
			entry := <-gossipIter.WaitNextCh()
			// entry can be nil only when an entry is removed concurrently.
			require.NotNil(t, entry)
			gossipTx := entry.Tx()

			reapTx := reapIter.Next().Tx()
			txs[i] = reapTx
			require.EqualValues(t, reapTx, gossipTx)
			require.EqualValues(t, reapTx, reapedTx)
			if test == "test_no_lanes" {
				require.EqualValues(t, reapTx, kvstore.NewTxFromID(i+1))
			}
		}
		require.EqualValues(t, txs, reapedTxs)

		err := mp.Update(1, txs, abciResponses(len(txs), abci.CodeTypeOK), nil, nil)
		require.NoError(t, err)
		require.Zero(t, mp.Size())
	}
}<|MERGE_RESOLUTION|>--- conflicted
+++ resolved
@@ -2,10 +2,7 @@
 
 import (
 	"context"
-<<<<<<< HEAD
-=======
 	"strconv"
->>>>>>> edbe162e
 	"sync"
 	"sync/atomic"
 	"testing"
@@ -161,11 +158,7 @@
 			defer wg.Done()
 
 			for counter.Load() < int64(numTxs) {
-<<<<<<< HEAD
-				iter := NewBlockingIterator(context.Background(), mp)
-=======
 				iter := NewBlockingIterator(context.Background(), mp, t.Name())
->>>>>>> edbe162e
 				entry := <-iter.WaitNextCh()
 				if entry == nil {
 					continue
@@ -181,11 +174,7 @@
 			defer wg.Done()
 
 			for counter.Load() < int64(numTxs) {
-<<<<<<< HEAD
-				iter := NewBlockingIterator(context.Background(), mp)
-=======
 				iter := NewBlockingIterator(context.Background(), mp, t.Name())
->>>>>>> edbe162e
 				entry := <-iter.WaitNextCh()
 				if entry == nil {
 					continue
@@ -231,11 +220,7 @@
 	defer cleanup()
 
 	go func() {
-<<<<<<< HEAD
-		iter := NewBlockingIterator(context.Background(), mp)
-=======
 		iter := NewBlockingIterator(context.Background(), mp, t.Name())
->>>>>>> edbe162e
 		require.Zero(t, mp.Size())
 		entry := <-iter.WaitNextCh()
 		require.NotNil(t, entry)
@@ -270,16 +255,6 @@
 		mp, cleanup := newMempoolWithApp(cc)
 		defer cleanup()
 
-<<<<<<< HEAD
-		iter := NewBlockingIterator(context.Background(), mp)
-		for counter < n {
-			entry := <-iter.WaitNextCh()
-			if entry == nil {
-				continue
-			}
-			require.EqualValues(t, entry.Tx(), kvstore.NewTxFromID(counter))
-			counter++
-=======
 		wg := &sync.WaitGroup{}
 		wg.Add(numIterators)
 
@@ -309,7 +284,6 @@
 				assert.Zero(t, nilCounter, "got nil entries")
 				t.Logf("%s: iterator %d finished (nils=%d)\n", test, j, nilCounter)
 			}(i)
->>>>>>> edbe162e
 		}
 
 		// Add transactions with sequential ids.
@@ -351,11 +325,7 @@
 		waitForNumTxsInMempool(numTxs, mp)
 		t.Log("Mempool full, starting to pick up transactions", mp.Size())
 
-<<<<<<< HEAD
-		iter := NewBlockingIterator(context.Background(), mp)
-=======
 		iter := NewBlockingIterator(context.Background(), mp, t.Name())
->>>>>>> edbe162e
 		for i := 0; i < numTxs; i++ {
 			entry := <-iter.WaitNextCh()
 			if entry == nil {
@@ -406,11 +376,7 @@
 	go func() {
 		defer wg.Done()
 
-<<<<<<< HEAD
-		iter := NewBlockingIterator(context.Background(), mp)
-=======
 		iter := NewBlockingIterator(context.Background(), mp, t.Name())
->>>>>>> edbe162e
 		for counter < n {
 			entry := <-iter.WaitNextCh()
 			if entry == nil {
@@ -460,11 +426,7 @@
 
 		require.Equal(t, n, mp.Size())
 
-<<<<<<< HEAD
-		gossipIter := NewBlockingIterator(context.Background(), mp)
-=======
 		gossipIter := NewBlockingIterator(context.Background(), mp, t.Name())
->>>>>>> edbe162e
 		reapIter := NewNonBlockingIterator(mp)
 
 		// Check that both iterators return the same entry as in the reaped txs.
